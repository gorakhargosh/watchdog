--- conflicted
+++ resolved
@@ -11,21 +11,14 @@
 import time
 from functools import partial
 from os import mkdir, rmdir
-from queue import Queue
 
-<<<<<<< HEAD
-=======
 import _watchdog_fsevents as _fsevents
->>>>>>> d9a6e63a
 from watchdog.events import FileSystemEventHandler
 from watchdog.observers import Observer
 from watchdog.observers.api import ObservedWatch
 from watchdog.observers.fsevents import FSEventsEmitter
 
-<<<<<<< HEAD
 from . import Queue
-=======
->>>>>>> d9a6e63a
 from .shell import mkdtemp, rm, touch
 
 logging.basicConfig(level=logging.DEBUG)
@@ -129,13 +122,9 @@
     w = observer.schedule(FileSystemEventHandler(), a, recursive=False)
     rmdir(a)
     time.sleep(0.1)
-<<<<<<< HEAD
-    observer.unschedule(w)
-=======
     with pytest.raises(KeyError):
         # watch no longer exists!
         observer.unschedule(w)
->>>>>>> d9a6e63a
 
 
 def test_watchdog_recursive():
