from __future__ import annotations

import contextlib
import gc
import os
import threading
from typing import TYPE_CHECKING
from functools import partial

import pytest

<<<<<<< HEAD
from . import shell
from .util import Helper, TestEventQueue, P, StartWatching, ExpectEvent


@pytest.fixture()
def tmpdir(request):
    path = os.path.realpath(shell.mkdtemp())
    yield path
    shell.rm(path, recursive=True)

=======
>>>>>>> b0255ba0

@pytest.fixture()
def p(tmpdir, *args):
    """
    Convenience function to join the temporary directory path
    with the provided arguments.
    """
    return partial(os.path.join, tmpdir)


@pytest.fixture(autouse=True)
def no_thread_leaks():
    """
    Fail on thread leak.
    We do not use pytest-threadleak because it is not reliable.
    """
    old_thread_count = threading.active_count()
    yield
    gc.collect()  # Clear the stuff from other function-level fixtures
    assert (
        threading.active_count() == old_thread_count
    )  # Only previously existing threads


@pytest.fixture(autouse=True)
def no_warnings(recwarn):
    """Fail on warning."""

    yield

    warnings = []
    for warning in recwarn:  # pragma: no cover
        message = str(warning.message)
        filename = warning.filename
        if (
            "Not importing directory" in message
            or "Using or importing the ABCs" in message
            or "dns.hash module will be removed in future versions" in message
            or "eventlet" in filename
        ):
            continue
        warnings.append("{w.filename}:{w.lineno} {w.message}".format(w=warning))
    print(warnings)
    assert not warnings


@pytest.fixture(name="helper")
def helper_fixture(tmpdir):
    with contextlib.closing(Helper(tmp=os.fspath(tmpdir))) as helper:
        yield helper


@pytest.fixture(name="p")
def p_fixture(helper: Helper) -> P:
    return helper.joinpath


@pytest.fixture(name="event_queue")
def event_queue_fixture(helper: Helper) -> TestEventQueue:
    return helper.event_queue


@pytest.fixture(name="start_watching")
def start_watching_fixture(helper: Helper) -> StartWatching:
    return helper.start_watching


@pytest.fixture(name="expect_event")
def expect_event_fixture(helper: Helper) -> ExpectEvent:
    return helper.expect_event<|MERGE_RESOLUTION|>--- conflicted
+++ resolved
@@ -9,19 +9,8 @@
 
 import pytest
 
-<<<<<<< HEAD
-from . import shell
 from .util import Helper, TestEventQueue, P, StartWatching, ExpectEvent
 
-
-@pytest.fixture()
-def tmpdir(request):
-    path = os.path.realpath(shell.mkdtemp())
-    yield path
-    shell.rm(path, recursive=True)
-
-=======
->>>>>>> b0255ba0
 
 @pytest.fixture()
 def p(tmpdir, *args):
