# Copyright 2011 Yesudeep Mangalapilly <yesudeep@gmail.com>
# Copyright 2012 Google, Inc & contributors.
#
# Licensed under the Apache License, Version 2.0 (the "License");
# you may not use this file except in compliance with the License.
# You may obtain a copy of the License at
#
#     http://www.apache.org/licenses/LICENSE-2.0
#
# Unless required by applicable law or agreed to in writing, software
# distributed under the License is distributed on an "AS IS" BASIS,
# WITHOUT WARRANTIES OR CONDITIONS OF ANY KIND, either express or implied.
# See the License for the specific language governing permissions and
# limitations under the License.

from __future__ import annotations

from watchdog.events import (
    EVENT_TYPE_CLOSED,
    EVENT_TYPE_CREATED,
    EVENT_TYPE_DELETED,
    EVENT_TYPE_MODIFIED,
    EVENT_TYPE_MOVED,
    EVENT_TYPE_OPENED,
    DirCreatedEvent,
    DirDeletedEvent,
    DirModifiedEvent,
    DirMovedEvent,
<<<<<<< HEAD
    FileAttribEvent,
    DirAttribEvent,
    FileSystemEventHandler,
    EVENT_TYPE_MODIFIED,
    EVENT_TYPE_CREATED,
    EVENT_TYPE_DELETED,
    EVENT_TYPE_MOVED,
    EVENT_TYPE_CLOSED,
    EVENT_TYPE_ATTRIB,
=======
    FileClosedEvent,
    FileCreatedEvent,
    FileDeletedEvent,
    FileModifiedEvent,
    FileMovedEvent,
    FileOpenedEvent,
    FileSystemEventHandler,
>>>>>>> 1838e0b1
)

path_1 = "/path/xyz"
path_2 = "/path/abc"


def test_file_deleted_event():
    event = FileDeletedEvent(path_1)
    assert path_1 == event.src_path
    assert EVENT_TYPE_DELETED == event.event_type
    assert not event.is_directory
    assert not event.is_synthetic


def test_file_delete_event_is_directory():
    # Inherited properties.
    event = FileDeletedEvent(path_1)
    assert not event.is_directory
    assert not event.is_synthetic


def test_file_modified_event():
    event = FileModifiedEvent(path_1)
    assert path_1 == event.src_path
    assert EVENT_TYPE_MODIFIED == event.event_type
    assert not event.is_directory
    assert not event.is_synthetic


def test_file_modified_event_is_directory():
    # Inherited Properties
    event = FileModifiedEvent(path_1)
    assert not event.is_directory
    assert not event.is_synthetic


def test_file_created_event():
    event = FileCreatedEvent(path_1)
    assert path_1 == event.src_path
    assert EVENT_TYPE_CREATED == event.event_type
    assert not event.is_directory
    assert not event.is_synthetic


def test_file_moved_event():
    event = FileMovedEvent(path_1, path_2)
    assert path_1 == event.src_path
    assert path_2 == event.dest_path
    assert EVENT_TYPE_MOVED == event.event_type
    assert not event.is_directory
    assert not event.is_synthetic


def test_file_closed_event():
    event = FileClosedEvent(path_1)
    assert path_1 == event.src_path
    assert EVENT_TYPE_CLOSED == event.event_type
    assert not event.is_directory
    assert not event.is_synthetic


<<<<<<< HEAD
def test_file_attrib_event():
    event = FileAttribEvent(path_1)
    assert path_1 == event.src_path
    assert EVENT_TYPE_ATTRIB == event.event_type
=======
def test_file_opened_event():
    event = FileOpenedEvent(path_1)
    assert path_1 == event.src_path
    assert EVENT_TYPE_OPENED == event.event_type
>>>>>>> 1838e0b1
    assert not event.is_directory
    assert not event.is_synthetic


def test_dir_deleted_event():
    event = DirDeletedEvent(path_1)
    assert path_1 == event.src_path
    assert EVENT_TYPE_DELETED == event.event_type
    assert event.is_directory
    assert not event.is_synthetic


def test_dir_modified_event():
    event = DirModifiedEvent(path_1)
    assert path_1 == event.src_path
    assert EVENT_TYPE_MODIFIED == event.event_type
    assert event.is_directory
    assert not event.is_synthetic


def test_dir_created_event():
    event = DirCreatedEvent(path_1)
    assert path_1 == event.src_path
    assert EVENT_TYPE_CREATED == event.event_type
    assert event.is_directory
    assert not event.is_synthetic


def test_dir_attrib_event():
    event = DirAttribEvent(path_1)
    assert path_1 == event.src_path
    assert EVENT_TYPE_ATTRIB == event.event_type
    assert event.is_directory
    assert not event.is_synthetic


def test_file_system_event_handler_dispatch():
<<<<<<< HEAD
    dir_del_event = DirDeletedEvent('/path/blah.py')
    file_del_event = FileDeletedEvent('/path/blah.txt')
    dir_cre_event = DirCreatedEvent('/path/blah.py')
    file_cre_event = FileCreatedEvent('/path/blah.txt')
    file_cls_event = FileClosedEvent('/path/blah.txt')
    dir_mod_event = DirModifiedEvent('/path/blah.py')
    file_mod_event = FileModifiedEvent('/path/blah.txt')
    dir_mov_event = DirMovedEvent('/path/blah.py', '/path/blah')
    file_mov_event = FileMovedEvent('/path/blah.txt', '/path/blah')
    file_attr_event = FileAttribEvent('/path/blah.py')
    dir_attr_event = DirAttribEvent('/path/dir')
=======
    dir_del_event = DirDeletedEvent("/path/blah.py")
    file_del_event = FileDeletedEvent("/path/blah.txt")
    dir_cre_event = DirCreatedEvent("/path/blah.py")
    file_cre_event = FileCreatedEvent("/path/blah.txt")
    file_cls_event = FileClosedEvent("/path/blah.txt")
    file_opened_event = FileOpenedEvent("/path/blah.txt")
    dir_mod_event = DirModifiedEvent("/path/blah.py")
    file_mod_event = FileModifiedEvent("/path/blah.txt")
    dir_mov_event = DirMovedEvent("/path/blah.py", "/path/blah")
    file_mov_event = FileMovedEvent("/path/blah.txt", "/path/blah")
>>>>>>> 1838e0b1

    all_events = [
        dir_mod_event,
        dir_del_event,
        dir_cre_event,
        dir_mov_event,
        file_mod_event,
        file_del_event,
        file_cre_event,
        file_mov_event,
        file_cls_event,
<<<<<<< HEAD
        file_attr_event,
        dir_attr_event,
=======
        file_opened_event,
>>>>>>> 1838e0b1
    ]

    class TestableEventHandler(FileSystemEventHandler):
        def on_any_event(self, event):
            pass

        def on_modified(self, event):
            assert event.event_type == EVENT_TYPE_MODIFIED

        def on_deleted(self, event):
            assert event.event_type == EVENT_TYPE_DELETED

        def on_moved(self, event):
            assert event.event_type == EVENT_TYPE_MOVED

        def on_created(self, event):
            assert event.event_type == EVENT_TYPE_CREATED

        def on_closed(self, event):
            assert event.event_type == EVENT_TYPE_CLOSED

<<<<<<< HEAD
        def on_attrib(self, event):
            assert event.event_type == EVENT_TYPE_ATTRIB
=======
        def on_opened(self, event):
            assert event.event_type == EVENT_TYPE_OPENED
>>>>>>> 1838e0b1

    handler = TestableEventHandler()

    for event in all_events:
        assert not event.is_synthetic
        handler.dispatch(event)<|MERGE_RESOLUTION|>--- conflicted
+++ resolved
@@ -16,27 +16,19 @@
 from __future__ import annotations
 
 from watchdog.events import (
+    EVENT_TYPE_ATTRIB,
     EVENT_TYPE_CLOSED,
     EVENT_TYPE_CREATED,
     EVENT_TYPE_DELETED,
     EVENT_TYPE_MODIFIED,
     EVENT_TYPE_MOVED,
     EVENT_TYPE_OPENED,
+    DirAttribEvent,
     DirCreatedEvent,
     DirDeletedEvent,
     DirModifiedEvent,
     DirMovedEvent,
-<<<<<<< HEAD
     FileAttribEvent,
-    DirAttribEvent,
-    FileSystemEventHandler,
-    EVENT_TYPE_MODIFIED,
-    EVENT_TYPE_CREATED,
-    EVENT_TYPE_DELETED,
-    EVENT_TYPE_MOVED,
-    EVENT_TYPE_CLOSED,
-    EVENT_TYPE_ATTRIB,
-=======
     FileClosedEvent,
     FileCreatedEvent,
     FileDeletedEvent,
@@ -44,7 +36,6 @@
     FileMovedEvent,
     FileOpenedEvent,
     FileSystemEventHandler,
->>>>>>> 1838e0b1
 )
 
 path_1 = "/path/xyz"
@@ -106,17 +97,16 @@
     assert not event.is_synthetic
 
 
-<<<<<<< HEAD
 def test_file_attrib_event():
     event = FileAttribEvent(path_1)
     assert path_1 == event.src_path
     assert EVENT_TYPE_ATTRIB == event.event_type
-=======
+
+
 def test_file_opened_event():
     event = FileOpenedEvent(path_1)
     assert path_1 == event.src_path
     assert EVENT_TYPE_OPENED == event.event_type
->>>>>>> 1838e0b1
     assert not event.is_directory
     assert not event.is_synthetic
 
@@ -154,19 +144,6 @@
 
 
 def test_file_system_event_handler_dispatch():
-<<<<<<< HEAD
-    dir_del_event = DirDeletedEvent('/path/blah.py')
-    file_del_event = FileDeletedEvent('/path/blah.txt')
-    dir_cre_event = DirCreatedEvent('/path/blah.py')
-    file_cre_event = FileCreatedEvent('/path/blah.txt')
-    file_cls_event = FileClosedEvent('/path/blah.txt')
-    dir_mod_event = DirModifiedEvent('/path/blah.py')
-    file_mod_event = FileModifiedEvent('/path/blah.txt')
-    dir_mov_event = DirMovedEvent('/path/blah.py', '/path/blah')
-    file_mov_event = FileMovedEvent('/path/blah.txt', '/path/blah')
-    file_attr_event = FileAttribEvent('/path/blah.py')
-    dir_attr_event = DirAttribEvent('/path/dir')
-=======
     dir_del_event = DirDeletedEvent("/path/blah.py")
     file_del_event = FileDeletedEvent("/path/blah.txt")
     dir_cre_event = DirCreatedEvent("/path/blah.py")
@@ -177,7 +154,8 @@
     file_mod_event = FileModifiedEvent("/path/blah.txt")
     dir_mov_event = DirMovedEvent("/path/blah.py", "/path/blah")
     file_mov_event = FileMovedEvent("/path/blah.txt", "/path/blah")
->>>>>>> 1838e0b1
+    file_attr_event = FileAttribEvent('/path/blah.py')
+    dir_attr_event = DirAttribEvent('/path/dir')
 
     all_events = [
         dir_mod_event,
@@ -189,12 +167,9 @@
         file_cre_event,
         file_mov_event,
         file_cls_event,
-<<<<<<< HEAD
         file_attr_event,
         dir_attr_event,
-=======
         file_opened_event,
->>>>>>> 1838e0b1
     ]
 
     class TestableEventHandler(FileSystemEventHandler):
@@ -216,13 +191,11 @@
         def on_closed(self, event):
             assert event.event_type == EVENT_TYPE_CLOSED
 
-<<<<<<< HEAD
         def on_attrib(self, event):
             assert event.event_type == EVENT_TYPE_ATTRIB
-=======
+
         def on_opened(self, event):
             assert event.event_type == EVENT_TYPE_OPENED
->>>>>>> 1838e0b1
 
     handler = TestableEventHandler()
 
