--- conflicted
+++ resolved
@@ -20,11 +20,7 @@
       fail-fast: false
       matrix:
         os: [ubuntu-latest, windows-latest, macos-latest]
-<<<<<<< HEAD
-        python: [3.6, 3.7, 3.8, 3.9, "3.10", pypy3]
-=======
-        python: [3.6, 3.7, 3.8, 3.9, 'pypy-3.7']
->>>>>>> 77e1f466
+        python: [3.6, 3.7, 3.8, 3.9, "3.10", "pypy-3.7"]
     steps:
       - name: Checkout
         uses: actions/checkout@v2
