--- conflicted
+++ resolved
@@ -8,13 +8,9 @@
 
 2024-xx-xx • `full history <https://github.com/gorakhargosh/watchdog/compare/v5.0.1...HEAD>`__
 
-<<<<<<< HEAD
-- Enable OS specific Mypy checks
-- Thanks to our beloved contributors: @BoboTiG, @
-=======
+- Enable OS specific Mypy checks (`#1064 <https://github.com/gorakhargosh/watchdog/pull/1064>`__)
 - [watchmedo] Fix ``tricks`` argument type of ``schedule_tricks()`` (`#1063 <https://github.com/gorakhargosh/watchdog/pull/1063>`__)
-- Thanks to our beloved contributors: @BoboTiG, @gnought
->>>>>>> 4427aa44
+- Thanks to our beloved contributors: @gnought, @BoboTiG
 
 5.0.1
 ~~~~~
