.. :changelog:

Changelog
---------

2.2.2
~~~~~

2023-xx-xx • `full history <https://github.com/gorakhargosh/watchdog/compare/v2.2.1...HEAD>`__

<<<<<<< HEAD
- [watchmedo] Add optional event debouncing for ``auto-restart``, only restarting once if many events happen in quick succession (`#940 <https://github.com/gorakhargosh/watchdog/pull/940>`__)
- Thanks to our beloved contributors: @BoboTiG, @taleinat
=======
- [inotify] Add support for ``IN_OPEN`` events: a ``FileOpenedEvent`` event will be fired. (`#941 <https://github.com/gorakhargosh/watchdog/pull/941>`__)
- Thanks to our beloved contributors: @BoboTiG, @dstaple
>>>>>>> 2b09f64b

2.2.1
~~~~~

2023-01-01 • `full history <https://github.com/gorakhargosh/watchdog/compare/v2.2.0...v2.2.1>`__

- Enable ``mypy`` to discover type hints as specified in PEP 561 (`#933 <https://github.com/gorakhargosh/watchdog/pull/933>`__)
- [ci] Set the expected Python version when building release files
- [ci] Update actions versions in use
- [watchmedo] [regression] Fix usage of missing ``signal.SIGHUP`` attribute on non-Unix OSes (`#935 <https://github.com/gorakhargosh/watchdog/pull/935>`__)
- Thanks to our beloved contributors: @BoboTiG, @simon04, @piotrpdev

2.2.0
~~~~~

2022-12-05 • `full history <https://github.com/gorakhargosh/watchdog/compare/v2.1.9...v2.2.0>`__

- [build] Wheels are now available for Python 3.11 (`#932 <https://github.com/gorakhargosh/watchdog/pull/932>`__)
- [documentation] HTML documentation builds are now tested for errors (`#902 <https://github.com/gorakhargosh/watchdog/pull/902>`__)
- [documentation] Fix typos here, and there (`#910 <https://github.com/gorakhargosh/watchdog/pull/910>`__)
- [fsevents2] The ``fsevents2`` observer is now deprecated (`#909 <https://github.com/gorakhargosh/watchdog/pull/909>`__)
- [tests] The error message returned by musl libc for error code ``-1`` is now allowed (`#923 <https://github.com/gorakhargosh/watchdog/pull/923>`__)
- [utils] Remove unnecessary code in ``dirsnapshot.py`` (`#930 <https://github.com/gorakhargosh/watchdog/pull/930>`__)
- [watchmedo] Handle shutdown events from ``SIGHUP`` (`#912 <https://github.com/gorakhargosh/watchdog/pull/912>`__)
- Thanks to our beloved contributors: @kurtmckee, @babymastodon, @QuantumEnergyE, @timgates42, @BoboTiG

2.1.9
~~~~~

2022-06-10 • `full history <https://github.com/gorakhargosh/watchdog/compare/v2.1.8...v2.1.9>`__

- [fsevents] Fix flakey test to assert that there are no errors when stopping the emitter.
- [inotify] Suppress occasional ``OSError: [Errno 9] Bad file descriptor`` at shutdown. (`#805 <https://github.com/gorakhargosh/watchdog/issues/805>`__)
- [watchmedo] Make ``auto-restart`` restart the sub-process if it terminates. (`#896 <https://github.com/gorakhargosh/watchdog/pull/896>`__)
- [watchmedo] Avoid zombie sub-processes when running ``shell-command`` without ``--wait``. (`#405 <https://github.com/gorakhargosh/watchdog/issues/405>`__)
- Thanks to our beloved contributors: @samschott, @taleinat, @altendky, @BoboTiG

2.1.8
~~~~~

2022-05-15 • `full history <https://github.com/gorakhargosh/watchdog/compare/v2.1.7...v2.1.8>`__

- Fix adding failed emitters on observer schedule. (`#872 <https://github.com/gorakhargosh/watchdog/issues/872>`__)
- [inotify] Fix hang when unscheduling watch on a path in an unmounted filesystem. (`#869 <https://github.com/gorakhargosh/watchdog/pull/869>`__)
- [watchmedo] Fix broken parsing of ``--kill-after`` argument for the ``auto-restart`` command. (`#870 <https://github.com/gorakhargosh/watchdog/issues/870>`__)
- [watchmedo] Fix broken parsing of boolean arguments. (`#887 <https://github.com/gorakhargosh/watchdog/issues/887>`__)
- [watchmedo] Fix broken parsing of commands from ``auto-restart``, and ``shell-command``. (`#888 <https://github.com/gorakhargosh/watchdog/issues/888>`__)
- [watchmedo] Support setting verbosity level via ``-q/--quiet`` and ``-v/--verbose`` arguments. (`#889 <https://github.com/gorakhargosh/watchdog/pull/889>`__)
- Thanks to our beloved contributors: @taleinat, @kianmeng, @palfrey, @IlayRosenberg, @BoboTiG

2.1.7
~~~~~

2022-03-25 • `full history <https://github.com/gorakhargosh/watchdog/compare/v2.1.6...v2.1.7>`__

- Eliminate timeout in waiting on event queue. (`#861 <https://github.com/gorakhargosh/watchdog/pull/861>`__)
- [inotify] Fix ``not`` equality implementation for ``InotifyEvent``. (`#848 <https://github.com/gorakhargosh/watchdog/pull/848>`__)
- [watchmedo] Fix calling commands from within a Python script. (`#879 <https://github.com/gorakhargosh/watchdog/pull/879>`__)
- [watchmedo] ``PyYAML`` is loaded only when strictly necessary. Simple usages of ``watchmedo`` are possible without the module being installed. (`#847 <https://github.com/gorakhargosh/watchdog/pull/847>`__)
- Thanks to our beloved contributors: @sattlerc, @JanzenLiu, @BoboTiG

2.1.6
~~~~~

2021-10-01 • `full history <https://github.com/gorakhargosh/watchdog/compare/v2.1.5...v2.1.6>`__

- [bsd] Fixed returned paths in ``kqueue.py`` and restored the overall results of the test suite. (`#842 <https://github.com/gorakhargosh/watchdog/pull/842>`__)
- [bsd] Updated FreeBSD CI support .(`#841 <https://github.com/gorakhargosh/watchdog/pull/841>`__)
- [watchmedo] Removed the ``argh`` dependency in favor of the builtin ``argparse`` module. (`#836 <https://github.com/gorakhargosh/watchdog/pull/836>`__)
- [watchmedo] Removed unexistant ``WindowsApiAsyncObserver`` references and ``--debug-force-winapi-async`` arguments.
- [watchmedo] Improved the help output.
- Thanks to our beloved contributors: @knobix, @AndreaRe9, @BoboTiG

2.1.5
~~~~~

2021-08-23 • `full history <https://github.com/gorakhargosh/watchdog/compare/v2.1.4...v2.1.5>`__

- Fix regression introduced in 2.1.4 (reverted "Allow overriding or adding custom event handlers to event dispatch map. (`#814 <https://github.com/gorakhargosh/watchdog/pull/814>`__)"). (`#830 <https://github.com/gorakhargosh/watchdog/pull/830>`__)
- Convert regexes of type ``str`` to ``list``. (`831 <https://github.com/gorakhargosh/watchdog/pull/831>`__)
- Thanks to our beloved contributors: @unique1o1, @BoboTiG

2.1.4
~~~~~

2021-08-19 • `full history <https://github.com/gorakhargosh/watchdog/compare/v2.1.3...v2.1.4>`__

- [watchmedo] Fix usage of ``os.setsid()`` and ``os.killpg()`` Unix-only functions. (`#809 <https://github.com/gorakhargosh/watchdog/pull/809>`__)
- [mac] Fix missing ``FileModifiedEvent`` on permission or ownership changes of a file. (`#815 <https://github.com/gorakhargosh/watchdog/pull/815>`__)
- [mac] Convert absolute watch path in ``FSEeventsEmitter`` with ``os.path.realpath()``. (`#822 <https://github.com/gorakhargosh/watchdog/pull/822>`__)
- Fix a possible ``AttributeError`` in ``SkipRepeatsQueue._put()``. (`#818 <https://github.com/gorakhargosh/watchdog/pull/818>`__)
- Allow overriding or adding custom event handlers to event dispatch map. (`#814 <https://github.com/gorakhargosh/watchdog/pull/814>`__)
- Fix tests on big endian platforms. (`#828 <https://github.com/gorakhargosh/watchdog/pull/828>`__)
- Thanks to our beloved contributors: @replabrobin, @BoboTiG, @SamSchott, @AndreiB97, @NiklasRosenstein, @ikokollari, @mgorny

2.1.3
~~~~~

2021-06-26 • `full history <https://github.com/gorakhargosh/watchdog/compare/v2.1.2...v2.1.3>`__

- Publish macOS ``arm64`` and ``universal2`` wheels. (`#740 <https://github.com/gorakhargosh/watchdog/pull/740>`__)
- Thanks to our beloved contributors: @kainjow, @BoboTiG

2.1.2
~~~~~

2021-05-19 • `full history <https://github.com/gorakhargosh/watchdog/compare/v2.1.1...v2.1.2>`__

- [mac] Fix relative path handling for non-recursive watch. (`#797 <https://github.com/gorakhargosh/watchdog/pull/797>`__)
- [windows] On PyPy, events happening right after ``start()`` were missed. Add a workaround for that. (`#796 <https://github.com/gorakhargosh/watchdog/pull/796>`__)
- Thanks to our beloved contributors: @oprypin, @CCP-Aporia, @BoboTiG

2.1.1
~~~~~

2021-05-10 • `full history <https://github.com/gorakhargosh/watchdog/compare/v2.1.0...v2.1.1>`__

- [mac] Fix callback exceptions when the watcher is deleted but still receiving events (`#786 <https://github.com/gorakhargosh/watchdog/pull/786>`__)
- Thanks to our beloved contributors: @rom1win, @BoboTiG, @CCP-Aporia


2.1.0
~~~~~

2021-05-04 • `full history <https://github.com/gorakhargosh/watchdog/compare/v2.0.3...v2.1.0>`__

- [inotify] Simplify ``libc`` loading (`#776 <https://github.com/gorakhargosh/watchdog/pull/776>`__)
- [mac] Add support for non-recursive watches in ``FSEventsEmitter`` (`#779 <https://github.com/gorakhargosh/watchdog/pull/779>`__)
- [watchmedo] Add support for ``--debug-force-*`` arguments to ``tricks`` (`#781 <https://github.com/gorakhargosh/watchdog/pull/781>`__)
- Thanks to our beloved contributors: @CCP-Aporia, @aodj, @UnitedMarsupials, @BoboTiG


2.0.3
~~~~~

2021-04-22 • `full history <https://github.com/gorakhargosh/watchdog/compare/v2.0.2...v2.0.3>`__

- [mac] Use ``logger.debug()`` instead of ``logger.info()`` (`#774 <https://github.com/gorakhargosh/watchdog/pull/774>`__)
- Updated documentation links (`#777 <https://github.com/gorakhargosh/watchdog/pull/777>`__)
- Thanks to our beloved contributors: @globau, @imba-tjd, @BoboTiG


2.0.2
~~~~~

2021-02-22 • `full history <https://github.com/gorakhargosh/watchdog/compare/v2.0.1...v2.0.2>`__

- [mac] Add missing exception objects (`#766 <https://github.com/gorakhargosh/watchdog/pull/766>`__)
- Thanks to our beloved contributors: @CCP-Aporia, @BoboTiG


2.0.1
~~~~~

2021-02-17 • `full history <https://github.com/gorakhargosh/watchdog/compare/v2.0.0...v2.0.1>`__

- [mac] Fix a segmentation fault when dealing with unicode paths (`#763 <https://github.com/gorakhargosh/watchdog/pull/763>`__)
- Moved the CI from Travis-CI to GitHub Actions (`#764 <https://github.com/gorakhargosh/watchdog/pull/764>`__)
- Thanks to our beloved contributors: @SamSchott, @BoboTiG


2.0.0
~~~~~

2021-02-11 • `full history <https://github.com/gorakhargosh/watchdog/compare/v1.0.2...v2.0.0>`__

- Avoid deprecated ``PyEval_InitThreads`` on Python 3.7+ (`#746 <https://github.com/gorakhargosh/watchdog/pull/746>`__)
- [inotify] Add support for ``IN_CLOSE_WRITE`` events. A ``FileCloseEvent`` event will be fired. Note that ``IN_CLOSE_NOWRITE`` events are not handled to prevent much noise. (`#184 <https://github.com/gorakhargosh/watchdog/pull/184>`__, `#245 <https://github.com/gorakhargosh/watchdog/pull/245>`__, `#280 <https://github.com/gorakhargosh/watchdog/pull/280>`__, `#313 <https://github.com/gorakhargosh/watchdog/pull/313>`__, `#690 <https://github.com/gorakhargosh/watchdog/pull/690>`__)
- [inotify] Allow to stop the emitter multiple times (`#760 <https://github.com/gorakhargosh/watchdog/pull/760>`__)
- [mac] Support coalesced filesystem events (`#734 <https://github.com/gorakhargosh/watchdog/pull/734>`__)
- [mac] Drop support for macOS 10.12 and earlier (`#750 <https://github.com/gorakhargosh/watchdog/pull/750>`__)
- [mac] Fix an issue when renaming an item changes only the casing (`#750 <https://github.com/gorakhargosh/watchdog/pull/750>`__)
- Thanks to our beloved contributors: @bstaletic, @lukassup, @ysard, @SamSchott, @CCP-Aporia, @BoboTiG


1.0.2
~~~~~

2020-12-18 • `full history <https://github.com/gorakhargosh/watchdog/compare/v1.0.1...v1.0.2>`__

- Wheels are published for GNU/Linux, macOS and Windows (`#739 <https://github.com/gorakhargosh/watchdog/pull/739>`__)
- [mac] Fix missing ``event_id`` attribute in ``fsevents`` (`#721 <https://github.com/gorakhargosh/watchdog/pull/721>`__)
- [mac] Return byte paths if a byte path was given in ``fsevents`` (`#726 <https://github.com/gorakhargosh/watchdog/pull/726>`__)
- [mac] Add compatibility with old macOS versions (`#733 <https://github.com/gorakhargosh/watchdog/pull/733>`__)
- Uniformize event for deletion of watched dir (`#727 <https://github.com/gorakhargosh/watchdog/pull/727>`__)
- Thanks to our beloved contributors: @SamSchott, @CCP-Aporia, @di, @BoboTiG


1.0.1
~~~~~

2020-12-10 • Fix version with good metadatas.


1.0.0
~~~~~

2020-12-10 • `full history <https://github.com/gorakhargosh/watchdog/compare/v0.10.4...v1.0.0>`__

- Versioning is now following the `semver <https://semver.org/>`__
- Drop support for Python 2.7, 3.4 and 3.5
- [mac] Regression fixes for native ``fsevents`` (`#717 <https://github.com/gorakhargosh/watchdog/pull/717>`__)
- [windows] ``winapi.BUFFER_SIZE`` now defaults to ``64000`` (instead of ``2048``) (`#700 <https://github.com/gorakhargosh/watchdog/pull/700>`__)
- [windows] Introduced ``winapi.PATH_BUFFER_SIZE`` (defaults to ``2048``) to keep the old behavior with path-realted functions (`#700 <https://github.com/gorakhargosh/watchdog/pull/700>`__)
- Use ``pathlib`` from the standard library, instead of pathtools (`#556 <https://github.com/gorakhargosh/watchdog/pull/556>`__)
- Allow file paths on Unix that don't follow the file system encoding (`#703 <https://github.com/gorakhargosh/watchdog/pull/703>`__)
- Removed the long-time deprecated ``events.LoggingFileSystemEventHandler`` class, use ``LoggingEventHandler`` instead
- Thanks to our beloved contributors: @SamSchott, @bstaletic, @BoboTiG, @CCP-Aporia


0.10.4
~~~~~~

2020-11-21 • `full history <https://github.com/gorakhargosh/watchdog/compare/v0.10.3...v0.10.4>`__

- Add ``logger`` parameter for the ``LoggingEventHandler`` (`#676 <https://github.com/gorakhargosh/watchdog/pull/676>`__)
- Replace mutable default arguments with ``if None`` implementation (`#677 <https://github.com/gorakhargosh/watchdog/pull/677>`__)
- Expand tests to Python 2.7 and 3.5-3.10 for GNU/Linux, macOS and Windows
- [mac] Performance improvements for the ``fsevents`` module (`#680 <https://github.com/gorakhargosh/watchdog/pull/680>`__)
- [mac] Prevent compilation of ``watchdog_fsevents.c`` on non-macOS machines (`#687 <https://github.com/gorakhargosh/watchdog/pull/687>`__)
- [watchmedo] Handle shutdown events from ``SIGTERM`` and ``SIGINT`` more reliably (`#693 <https://github.com/gorakhargosh/watchdog/pull/693>`__)
- Thanks to our beloved contributors: @Sraw, @CCP-Aporia, @BoboTiG, @maybe-sybr


0.10.3
~~~~~~

2020-06-25 • `full history <https://github.com/gorakhargosh/watchdog/compare/v0.10.2...v0.10.3>`__

- Ensure ``ObservedWatch.path`` is a string (`#651 <https://github.com/gorakhargosh/watchdog/pull/651>`__)
- [inotify] Allow to monitor single file (`#655 <https://github.com/gorakhargosh/watchdog/pull/655>`__)
- [inotify] Prevent raising an exception when a file in a monitored folder has no permissions (`#669 <https://github.com/gorakhargosh/watchdog/pull/669>`__, `#670 <https://github.com/gorakhargosh/watchdog/pull/670>`__)
- Thanks to our beloved contributors: @brant-ruan, @rec, @andfoy, @BoboTiG


0.10.2
~~~~~~

2020-02-08 • `full history <https://github.com/gorakhargosh/watchdog/compare/v0.10.1...v0.10.2>`__

- Fixed the ``build_ext`` command on macOS Catalina (`#628 <https://github.com/gorakhargosh/watchdog/pull/628>`__)
- Fixed the installation of macOS requirements on non-macOS OSes (`#635 <https://github.com/gorakhargosh/watchdog/pull/635>`__)
- Refactored ``dispatch()`` method of ``FileSystemEventHandler``,
  ``PatternMatchingEventHandler`` and ``RegexMatchingEventHandler``
- [bsd] Improved tests support on non Windows/Linux platforms (`#633 <https://github.com/gorakhargosh/watchdog/pull/633>`__, `#639 <https://github.com/gorakhargosh/watchdog/pull/639>`__)
- [bsd] Added FreeBSD CI support (`#532 <https://github.com/gorakhargosh/watchdog/pull/532>`__)
- [bsd] Restored full support (`#638 <https://github.com/gorakhargosh/watchdog/pull/638>`__, `#641 <https://github.com/gorakhargosh/watchdog/pull/641>`__)
- Thanks to our beloved contributors: @BoboTiG, @evilham, @danilobellini


0.10.1
~~~~~~

2020-01-30 • `full history <https://github.com/gorakhargosh/watchdog/compare/v0.10.0...v0.10.1>`__

- Fixed Python 2.7 to 3.6 installation when the OS locale is set to POSIX (`#615 <https://github.com/gorakhargosh/watchdog/pull/615>`__)
- Fixed the ``build_ext`` command on macOS  (`#618 <https://github.com/gorakhargosh/watchdog/pull/618>`__, `#620 <https://github.com/gorakhargosh/watchdog/pull/620>`__)
- Moved requirements to ``setup.cfg``  (`#617 <https://github.com/gorakhargosh/watchdog/pull/617>`__)
- [mac] Removed old C code for Python 2.5 in the `fsevents` C implementation
- [snapshot] Added ``EmptyDirectorySnapshot`` (`#613 <https://github.com/gorakhargosh/watchdog/pull/613>`__)
- Thanks to our beloved contributors: @Ajordat, @tehkirill, @BoboTiG


0.10.0
~~~~~~

2020-01-26 • `full history <https://github.com/gorakhargosh/watchdog/compare/v0.9.0...v0.10.0>`__

**Breaking Changes**

- Dropped support for Python 2.6, 3.2 and 3.3
- Emitters that failed to start are now removed
- [snapshot] Removed the deprecated ``walker_callback`` argument,
  use ``stat`` instead
- [watchmedo] The utility is no more installed by default but via the extra
  ``watchdog[watchmedo]``

**Other Changes**

- Fixed several Python 3 warnings
- Identify synthesized events with ``is_synthetic`` attribute (`#369 <https://github.com/gorakhargosh/watchdog/pull/369>`__)
- Use ``os.scandir()`` to improve memory usage (`#503 <https://github.com/gorakhargosh/watchdog/pull/503>`__)
- [bsd] Fixed flavors of FreeBSD detection (`#529 <https://github.com/gorakhargosh/watchdog/pull/529>`__)
- [bsd] Skip unprocessable socket files (`#509 <https://github.com/gorakhargosh/watchdog/issue/509>`__)
- [inotify] Fixed events containing non-ASCII characters (`#516 <https://github.com/gorakhargosh/watchdog/issues/516>`__)
- [inotify] Fixed the way ``OSError`` are re-raised (`#377 <https://github.com/gorakhargosh/watchdog/issues/377>`__)
- [inotify] Fixed wrong source path after renaming a top level folder (`#515 <https://github.com/gorakhargosh/watchdog/pull/515>`__)
- [inotify] Removed  delay from non-move events (`#477 <https://github.com/gorakhargosh/watchdog/pull/477>`__)
- [mac] Fixed a bug when calling ``FSEventsEmitter.stop()`` twice (`#466 <https://github.com/gorakhargosh/watchdog/pull/466>`__)
- [mac] Support for unscheduling deleted watch (`#541 <https://github.com/gorakhargosh/watchdog/issue/541>`__)
- [mac] Fixed missing field initializers and unused parameters in
  ``watchdog_fsevents.c``
- [snapshot] Don't walk directories without read permissions (`#408 <https://github.com/gorakhargosh/watchdog/pull/408>`__)
- [snapshot] Fixed a race condition crash when a directory is swapped for a file (`#513 <https://github.com/gorakhargosh/watchdog/pull/513>`__)
- [snasphot] Fixed an ``AttributeError`` about forgotten ``path_for_inode`` attr (`#436 <https://github.com/gorakhargosh/watchdog/issues/436>`__)
- [snasphot] Added the ``ignore_device=False`` parameter to the ctor (`597 <https://github.com/gorakhargosh/watchdog/pull/597>`__)
- [watchmedo] Fixed the path separator used (`#478 <https://github.com/gorakhargosh/watchdog/pull/478>`__)
- [watchmedo] Fixed the use of ``yaml.load()`` for ``yaml.safe_load()`` (`#453 <https://github.com/gorakhargosh/watchdog/issues/453>`__)
- [watchmedo] Handle all available signals (`#549 <https://github.com/gorakhargosh/watchdog/issue/549>`__)
- [watchmedo] Added the ``--debug-force-polling`` argument (`#404 <https://github.com/gorakhargosh/watchdog/pull/404>`__)
- [windows] Fixed issues when the observed directory is deleted (`#570 <https://github.com/gorakhargosh/watchdog/issues/570>`__ and `#601 <https://github.com/gorakhargosh/watchdog/pull/601>`__)
- [windows] ``WindowsApiEmitter`` made easier to subclass (`#344 <https://github.com/gorakhargosh/watchdog/pull/344>`__)
- [windows] Use separate ctypes DLL instances
- [windows] Generate sub created events only if ``recursive=True`` (`#454 <https://github.com/gorakhargosh/watchdog/pull/454>`__)
- Thanks to our beloved contributors: @BoboTiG, @LKleinNux, @rrzaripov,
  @wildmichael, @TauPan, @segevfiner, @petrblahos, @QuantumEnergyE,
  @jeffwidman, @kapsh, @nickoala, @petrblahos, @julianolf, @tonybaloney,
  @mbakiev, @pR0Ps, javaguirre, @skurfer, @exarkun, @joshuaskelly,
  @danilobellini, @Ajordat


0.9.0
~~~~~

2018-08-28 • `full history <https://github.com/gorakhargosh/watchdog/compare/v0.8.3...v0.9.0>`__

- Deleting the observed directory now emits a ``DirDeletedEvent`` event
- [bsd] Improved the platform detection (`#378 <https://github.com/gorakhargosh/watchdog/pull/378>`__)
- [inotify] Fixed a crash when the root directory being watched by was deleted (`#374 <https://github.com/gorakhargosh/watchdog/pull/374>`__)
- [inotify] Handle systems providing uClibc
- [linux] Fixed a possible ``DirDeletedEvent`` duplication when
  deleting a directory
- [mac] Fixed unicode path handling ``fsevents2.py`` (`#298 <https://github.com/gorakhargosh/watchdog/pull/298>`__)
- [watchmedo] Added the ``--debug-force-polling`` argument (`#336 <https://github.com/gorakhargosh/watchdog/pull/336>`__)
- [windows] Fixed the ``FILE_LIST_DIRECTORY`` constant (`#376 <https://github.com/gorakhargosh/watchdog/pull/376>`__)
- Thanks to our beloved contributors: @vulpeszerda, @hpk42, @tamland, @senden9,
  @gorakhargosh, @nolsto, @mafrosis, @DonyorM, @anthrotype, @danilobellini,
  @pierregr, @ShinNoNoir, @adrpar, @gforcada, @pR0Ps, @yegorich, @dhke


0.8.3
~~~~~

2015-02-11 • `full history <https://github.com/gorakhargosh/watchdog/compare/v0.8.2...v0.8.3>`__

- Fixed the use of the root logger (`#274 <https://github.com/gorakhargosh/watchdog/issues/274>`__)
- [inotify] Refactored libc loading and improved error handling in
  ``inotify_c.py``
- [inotify] Fixed a possible unbound local error in ``inotify_c.py``
- Thanks to our beloved contributors: @mmorearty, @tamland, @tony,
  @gorakhargosh


0.8.2
~~~~~

2014-10-29 • `full history <https://github.com/gorakhargosh/watchdog/compare/v0.8.1...v0.8.2>`__

- Event emitters are no longer started on schedule if ``Observer`` is not
  already running
- [mac] Fixed usued arguments to pass clang compilation (`#265 <https://github.com/gorakhargosh/watchdog/pull/265>`__)
- [snapshot] Fixed a possible race condition crash on directory deletion (`#281 <https://github.com/gorakhargosh/watchdog/pull/281>`__)
- [windows] Fixed an error when watching the same folder again (`#270 <https://github.com/gorakhargosh/watchdog/pull/270>`__)
- Thanks to our beloved contributors: @tamland, @apetrone, @Falldog,
  @theospears


0.8.1
~~~~~

2014-07-28 • `full history <https://github.com/gorakhargosh/watchdog/compare/v0.8.0...v0.8.1>`__

- Fixed ``anon_inode`` descriptors leakage  (`#249 <https://github.com/gorakhargosh/watchdog/pull/249>`__)
- [inotify] Fixed thread stop dead lock (`#250 <https://github.com/gorakhargosh/watchdog/issues/250>`__)
- Thanks to our beloved contributors: @Witos, @adiroiban, @tamland


0.8.0
~~~~~

2014-07-02 • `full history <https://github.com/gorakhargosh/watchdog/compare/v0.7.1...v0.8.0>`__

- Fixed ``argh`` deprecation warnings (`#242 <https://github.com/gorakhargosh/watchdog/pull/242>`__)
- [snapshot] Methods returning internal stats info were replaced by
  ``mtime()``, ``inode()`` and ``path()`` methods
- [snapshot] Deprecated the ``walker_callback`` argument
- [watchmedo] Fixed ``auto-restart`` to terminate all children processes (`#225 <https://github.com/gorakhargosh/watchdog/pull/225>`__)
- [watchmedo] Added the ``--no-parallel`` argument (`#227 <https://github.com/gorakhargosh/watchdog/issues/227>`__)
- [windows] Fixed the value of ``INVALID_HANDLE_VALUE`` (`#123 <https://github.com/gorakhargosh/watchdog/issues/123>`__)
- [windows] Fixed octal usages to work with Python 3 as well (`#223 <https://github.com/gorakhargosh/watchdog/issues/223>`__)
- Thanks to our beloved contributors: @tamland, @Ormod, @berdario, @cro,
  @BernieSumption, @pypingou, @gotcha, @tommorris, @frewsxcv<|MERGE_RESOLUTION|>--- conflicted
+++ resolved
@@ -8,13 +8,9 @@
 
 2023-xx-xx • `full history <https://github.com/gorakhargosh/watchdog/compare/v2.2.1...HEAD>`__
 
-<<<<<<< HEAD
+- [inotify] Add support for ``IN_OPEN`` events: a ``FileOpenedEvent`` event will be fired. (`#941 <https://github.com/gorakhargosh/watchdog/pull/941>`__)
 - [watchmedo] Add optional event debouncing for ``auto-restart``, only restarting once if many events happen in quick succession (`#940 <https://github.com/gorakhargosh/watchdog/pull/940>`__)
-- Thanks to our beloved contributors: @BoboTiG, @taleinat
-=======
-- [inotify] Add support for ``IN_OPEN`` events: a ``FileOpenedEvent`` event will be fired. (`#941 <https://github.com/gorakhargosh/watchdog/pull/941>`__)
-- Thanks to our beloved contributors: @BoboTiG, @dstaple
->>>>>>> 2b09f64b
+- Thanks to our beloved contributors: @BoboTiG, @dstaple, @taleinat
 
 2.2.1
 ~~~~~
