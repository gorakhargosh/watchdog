--- conflicted
+++ resolved
@@ -108,21 +108,13 @@
 
 from watchdog.utils.patterns import match_any_paths
 
-<<<<<<< HEAD
-EVENT_TYPE_MOVED = 'moved'
-EVENT_TYPE_DELETED = 'deleted'
-EVENT_TYPE_CREATED = 'created'
-EVENT_TYPE_MODIFIED = 'modified'
-EVENT_TYPE_CLOSED = 'closed'
-EVENT_TYPE_ATTRIB = 'attrib'
-=======
 EVENT_TYPE_MOVED = "moved"
 EVENT_TYPE_DELETED = "deleted"
 EVENT_TYPE_CREATED = "created"
 EVENT_TYPE_MODIFIED = "modified"
 EVENT_TYPE_CLOSED = "closed"
-EVENT_TYPE_OPENED = "opened"
->>>>>>> 1838e0b1
+EVENT_TYPE_OPENED = "opened"'
+EVENT_TYPE_ATTRIB = 'attrib'
 
 
 class FileSystemEvent:
@@ -314,11 +306,8 @@
             EVENT_TYPE_MODIFIED: self.on_modified,
             EVENT_TYPE_MOVED: self.on_moved,
             EVENT_TYPE_CLOSED: self.on_closed,
-<<<<<<< HEAD
+            EVENT_TYPE_OPENED: self.on_opened,
             EVENT_TYPE_ATTRIB: self.on_attrib,
-=======
-            EVENT_TYPE_OPENED: self.on_opened,
->>>>>>> 1838e0b1
         }[event.event_type](event)
 
     def on_any_event(self, event):
@@ -375,22 +364,21 @@
             :class:`FileClosedEvent`
         """
 
-<<<<<<< HEAD
+    def on_opened(self, event):
+        """Called when a file is opened.
+
+        :param event:
+            Event representing file opening.
+        :type event:
+            :class:`FileOpenedEvent`
+        """
+
     def on_attrib(self, event):
         """Called when a file or directory metadata is modified.
         :param event:
             Event representing file/directory metadata modification.
         :type event:
             :class:`FileAttribEvent` or :class:`DirAttribEvent`
-=======
-    def on_opened(self, event):
-        """Called when a file is opened.
-
-        :param event:
-            Event representing file opening.
-        :type event:
-            :class:`FileOpenedEvent`
->>>>>>> 1838e0b1
         """
 
 
