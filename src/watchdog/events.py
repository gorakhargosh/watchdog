# Copyright 2011 Yesudeep Mangalapilly <yesudeep@gmail.com>
# Copyright 2012 Google, Inc & contributors.
#
# Licensed under the Apache License, Version 2.0 (the "License");
# you may not use this file except in compliance with the License.
# You may obtain a copy of the License at
#
#     http://www.apache.org/licenses/LICENSE-2.0
#
# Unless required by applicable law or agreed to in writing, software
# distributed under the License is distributed on an "AS IS" BASIS,
# WITHOUT WARRANTIES OR CONDITIONS OF ANY KIND, either express or implied.
# See the License for the specific language governing permissions and
# limitations under the License.

"""
:module: watchdog.events
:synopsis: File system events and event handlers.
:author: yesudeep@google.com (Yesudeep Mangalapilly)
:author: contact@tiger-222.fr (Mickaël Schoentgen)

Event Classes
-------------
.. autoclass:: FileSystemEvent
   :members:
   :show-inheritance:
   :inherited-members:

.. autoclass:: FileSystemMovedEvent
   :members:
   :show-inheritance:

.. autoclass:: FileMovedEvent
   :members:
   :show-inheritance:

.. autoclass:: DirMovedEvent
   :members:
   :show-inheritance:

.. autoclass:: FileModifiedEvent
   :members:
   :show-inheritance:

.. autoclass:: DirModifiedEvent
   :members:
   :show-inheritance:

.. autoclass:: FileCreatedEvent
   :members:
   :show-inheritance:

.. autoclass:: FileClosedEvent
   :members:
   :show-inheritance:

.. autoclass:: FileOpenedEvent
   :members:
   :show-inheritance:

.. autoclass:: DirCreatedEvent
   :members:
   :show-inheritance:

.. autoclass:: FileDeletedEvent
   :members:
   :show-inheritance:

.. autoclass:: DirDeletedEvent
   :members:
   :show-inheritance:

.. autoclass:: FileAttribEvent
   :members:
   :show-inheritance:

.. autoclass:: DirAttribEvent
   :members:
   :show-inheritance:



Event Handler Classes
---------------------
.. autoclass:: FileSystemEventHandler
   :members:
   :show-inheritance:

.. autoclass:: PatternMatchingEventHandler
   :members:
   :show-inheritance:

.. autoclass:: RegexMatchingEventHandler
   :members:
   :show-inheritance:

.. autoclass:: LoggingEventHandler
   :members:
   :show-inheritance:

"""

from __future__ import annotations

import logging
import os.path
import re
from dataclasses import dataclass, field
from typing import Optional

from watchdog.utils.patterns import match_any_paths

EVENT_TYPE_MOVED = "moved"
EVENT_TYPE_DELETED = "deleted"
EVENT_TYPE_CREATED = "created"
EVENT_TYPE_MODIFIED = "modified"
EVENT_TYPE_CLOSED = "closed"
EVENT_TYPE_OPENED = "opened"
EVENT_TYPE_ATTRIB = "attrib"


@dataclass(unsafe_hash=True)
class FileSystemEvent:
    """
    Immutable type that represents a file system event that is triggered
    when a change occurs on the monitored file system.

    All FileSystemEvent objects are required to be immutable and hence
    can be used as keys in dictionaries or be added to sets.
    """

    src_path: str
    dest_path: str = ""
    event_type: str = field(default="", init=False)
    is_directory: bool = field(default=False, init=False)

    """
    True if event was synthesized; False otherwise.
    These are events that weren't actually broadcast by the OS, but
    are presumed to have happened based on other, actual events.
    """
<<<<<<< HEAD

    def __init__(self, src_path):
        self._src_path = src_path

    @property
    def src_path(self):
        """Source path of the file system object that triggered this event."""
        return self._src_path

    def __str__(self):
        return self.__repr__()

    def __repr__(self):
        return (
            f"<{type(self).__name__}: event_type={self.event_type}, "
            f"src_path={self.src_path!r}, is_directory={self.is_directory}"
        )

    # Used for comparison of events.
    @property
    def key(self):
        return (self.event_type, self.src_path, self.is_directory)

    def __eq__(self, event):
        if isinstance(event, FileSystemEvent):
            return self.key == event.key
        return NotImplemented

    def __ne__(self, event):
        return self.key != event.key

    def __hash__(self):
        return hash(self.key)
=======
    is_synthetic: bool = field(default=False)
>>>>>>> 363fe620


class FileSystemMovedEvent(FileSystemEvent):
    """File system event representing any kind of file system movement."""

    event_type = EVENT_TYPE_MOVED


# File events.


class FileDeletedEvent(FileSystemEvent):
    """File system event representing file deletion on the file system."""

    event_type = EVENT_TYPE_DELETED


class FileAttribEvent(FileSystemEvent):
    """
    File system event representing file metadata modification on the file system.
    """
    event_type = EVENT_TYPE_ATTRIB


class FileModifiedEvent(FileSystemEvent):
    """File system event representing file modification on the file system."""

    event_type = EVENT_TYPE_MODIFIED


class FileCreatedEvent(FileSystemEvent):
    """File system event representing file creation on the file system."""

    event_type = EVENT_TYPE_CREATED


class FileMovedEvent(FileSystemMovedEvent):
    """File system event representing file movement on the file system."""


class FileClosedEvent(FileSystemEvent):
    """File system event representing file close on the file system."""

    event_type = EVENT_TYPE_CLOSED


class FileOpenedEvent(FileSystemEvent):
    """File system event representing file close on the file system."""

    event_type = EVENT_TYPE_OPENED


# Directory events.


class DirDeletedEvent(FileSystemEvent):
    """File system event representing directory deletion on the file system."""

    event_type = EVENT_TYPE_DELETED
    is_directory = True


class DirModifiedEvent(FileSystemEvent):
    """
    File system event representing directory modification on the file system.
    """

    event_type = EVENT_TYPE_MODIFIED
    is_directory = True


class DirCreatedEvent(FileSystemEvent):
    """File system event representing directory creation on the file system."""

    event_type = EVENT_TYPE_CREATED
    is_directory = True


class DirMovedEvent(FileSystemMovedEvent):
    """File system event representing directory movement on the file system."""

    is_directory = True


class DirAttribEvent(FileSystemEvent):
    """
    File system event representing directory metadata modification on the file system.
    """
    event_type = EVENT_TYPE_ATTRIB
    is_directory = True


class FileSystemEventHandler:
    """
    Base file system event handler that you can override methods from.
    """

    def dispatch(self, event: FileSystemEvent) -> None:
        """Dispatches events to the appropriate methods.

        :param event:
            The event object representing the file system event.
        :type event:
            :class:`FileSystemEvent`
        """
        self.on_any_event(event)
        {
            EVENT_TYPE_CREATED: self.on_created,
            EVENT_TYPE_DELETED: self.on_deleted,
            EVENT_TYPE_MODIFIED: self.on_modified,
            EVENT_TYPE_MOVED: self.on_moved,
            EVENT_TYPE_CLOSED: self.on_closed,
            EVENT_TYPE_OPENED: self.on_opened,
            EVENT_TYPE_ATTRIB: self.on_attrib,
        }[event.event_type](event)

    def on_any_event(self, event: FileSystemEvent) -> None:
        """Catch-all event handler.

        :param event:
            The event object representing the file system event.
        :type event:
            :class:`FileSystemEvent`
        """

    def on_moved(self, event: FileSystemEvent) -> None:
        """Called when a file or a directory is moved or renamed.

        :param event:
            Event representing file/directory movement.
        :type event:
            :class:`DirMovedEvent` or :class:`FileMovedEvent`
        """

    def on_created(self, event: FileSystemEvent) -> None:
        """Called when a file or directory is created.

        :param event:
            Event representing file/directory creation.
        :type event:
            :class:`DirCreatedEvent` or :class:`FileCreatedEvent`
        """

    def on_deleted(self, event: FileSystemEvent) -> None:
        """Called when a file or directory is deleted.

        :param event:
            Event representing file/directory deletion.
        :type event:
            :class:`DirDeletedEvent` or :class:`FileDeletedEvent`
        """

    def on_modified(self, event: FileSystemEvent) -> None:
        """Called when a file or directory is modified.

        :param event:
            Event representing file/directory modification.
        :type event:
            :class:`DirModifiedEvent` or :class:`FileModifiedEvent`
        """

    def on_closed(self, event: FileSystemEvent) -> None:
        """Called when a file opened for writing is closed.

        :param event:
            Event representing file closing.
        :type event:
            :class:`FileClosedEvent`
        """

    def on_opened(self, event: FileSystemEvent) -> None:
        """Called when a file is opened.

        :param event:
            Event representing file opening.
        :type event:
            :class:`FileOpenedEvent`
        """

    def on_attrib(self, event):
        """Called when a file or directory metadata is modified.
        :param event:
            Event representing file/directory metadata modification.
        :type event:
            :class:`FileAttribEvent` or :class:`DirAttribEvent`
        """


class PatternMatchingEventHandler(FileSystemEventHandler):
    """
    Matches given patterns with file paths associated with occurring events.
    """

    def __init__(
        self,
        patterns=None,
        ignore_patterns=None,
        ignore_directories=False,
        case_sensitive=False,
    ):
        super().__init__()

        self._patterns = patterns
        self._ignore_patterns = ignore_patterns
        self._ignore_directories = ignore_directories
        self._case_sensitive = case_sensitive

    @property
    def patterns(self):
        """
        (Read-only)
        Patterns to allow matching event paths.
        """
        return self._patterns

    @property
    def ignore_patterns(self):
        """
        (Read-only)
        Patterns to ignore matching event paths.
        """
        return self._ignore_patterns

    @property
    def ignore_directories(self):
        """
        (Read-only)
        ``True`` if directories should be ignored; ``False`` otherwise.
        """
        return self._ignore_directories

    @property
    def case_sensitive(self):
        """
        (Read-only)
        ``True`` if path names should be matched sensitive to case; ``False``
        otherwise.
        """
        return self._case_sensitive

    def dispatch(self, event: FileSystemEvent) -> None:
        """Dispatches events to the appropriate methods.

        :param event:
            The event object representing the file system event.
        :type event:
            :class:`FileSystemEvent`
        """
        if self.ignore_directories and event.is_directory:
            return

        paths = []
        if hasattr(event, "dest_path"):
            paths.append(os.fsdecode(event.dest_path))
        if event.src_path:
            paths.append(os.fsdecode(event.src_path))

        if match_any_paths(
            paths,
            included_patterns=self.patterns,
            excluded_patterns=self.ignore_patterns,
            case_sensitive=self.case_sensitive,
        ):
            super().dispatch(event)


class RegexMatchingEventHandler(FileSystemEventHandler):
    """
    Matches given regexes with file paths associated with occurring events.
    """

    def __init__(
        self,
        regexes=None,
        ignore_regexes=None,
        ignore_directories=False,
        case_sensitive=False,
    ):
        super().__init__()

        if regexes is None:
            regexes = [r".*"]
        elif isinstance(regexes, str):
            regexes = [regexes]
        if ignore_regexes is None:
            ignore_regexes = []
        if case_sensitive:
            self._regexes = [re.compile(r) for r in regexes]
            self._ignore_regexes = [re.compile(r) for r in ignore_regexes]
        else:
            self._regexes = [re.compile(r, re.I) for r in regexes]
            self._ignore_regexes = [re.compile(r, re.I) for r in ignore_regexes]
        self._ignore_directories = ignore_directories
        self._case_sensitive = case_sensitive

    @property
    def regexes(self):
        """
        (Read-only)
        Regexes to allow matching event paths.
        """
        return self._regexes

    @property
    def ignore_regexes(self):
        """
        (Read-only)
        Regexes to ignore matching event paths.
        """
        return self._ignore_regexes

    @property
    def ignore_directories(self):
        """
        (Read-only)
        ``True`` if directories should be ignored; ``False`` otherwise.
        """
        return self._ignore_directories

    @property
    def case_sensitive(self):
        """
        (Read-only)
        ``True`` if path names should be matched sensitive to case; ``False``
        otherwise.
        """
        return self._case_sensitive

    def dispatch(self, event: FileSystemEvent) -> None:
        """Dispatches events to the appropriate methods.

        :param event:
            The event object representing the file system event.
        :type event:
            :class:`FileSystemEvent`
        """
        if self.ignore_directories and event.is_directory:
            return

        paths = []
        if hasattr(event, "dest_path"):
            paths.append(os.fsdecode(event.dest_path))
        if event.src_path:
            paths.append(os.fsdecode(event.src_path))

        if any(r.match(p) for r in self.ignore_regexes for p in paths):
            return

        if any(r.match(p) for r in self.regexes for p in paths):
            super().dispatch(event)


class LoggingEventHandler(FileSystemEventHandler):
    """Logs all the events captured."""

    def __init__(self, logger: Optional[logging.Logger] = None) -> None:
        super().__init__()
        self.logger = logger or logging.root

    def on_moved(self, event: FileSystemEvent) -> None:
        super().on_moved(event)

        what = "directory" if event.is_directory else "file"
        self.logger.info("Moved %s: from %s to %s", what, event.src_path, event.dest_path)

    def on_created(self, event: FileSystemEvent) -> None:
        super().on_created(event)

        what = "directory" if event.is_directory else "file"
        self.logger.info("Created %s: %s", what, event.src_path)

    def on_deleted(self, event: FileSystemEvent) -> None:
        super().on_deleted(event)

        what = "directory" if event.is_directory else "file"
        self.logger.info("Deleted %s: %s", what, event.src_path)

    def on_modified(self, event: FileSystemEvent) -> None:
        super().on_modified(event)

        what = "directory" if event.is_directory else "file"
        self.logger.info("Modified %s: %s", what, event.src_path)

<<<<<<< HEAD
    def on_attrib(self, event):
        super().on_attrib(event)

        what = "directory" if event.is_directory else "file"
        self.logger.info("Attrib %s: %s", what, event.src_path)
=======
    def on_closed(self, event: FileSystemEvent) -> None:
        super().on_closed(event)

        self.logger.info("Closed file: %s", event.src_path)

    def on_opened(self, event: FileSystemEvent) -> None:
        super().on_opened(event)

        self.logger.info("Opened file: %s", event.src_path)
>>>>>>> 363fe620


def generate_sub_moved_events(src_dir_path, dest_dir_path):
    """Generates an event list of :class:`DirMovedEvent` and
    :class:`FileMovedEvent` objects for all the files and directories within
    the given moved directory that were moved along with the directory.

    :param src_dir_path:
        The source path of the moved directory.
    :param dest_dir_path:
        The destination path of the moved directory.
    :returns:
        An iterable of file system events of type :class:`DirMovedEvent` and
        :class:`FileMovedEvent`.
    """
    for root, directories, filenames in os.walk(dest_dir_path):
        for directory in directories:
            full_path = os.path.join(root, directory)
            renamed_path = full_path.replace(dest_dir_path, src_dir_path) if src_dir_path else ""
            yield DirMovedEvent(renamed_path, full_path, is_synthetic=True)
        for filename in filenames:
            full_path = os.path.join(root, filename)
            renamed_path = full_path.replace(dest_dir_path, src_dir_path) if src_dir_path else ""
            yield FileMovedEvent(renamed_path, full_path, is_synthetic=True)


def generate_sub_created_events(src_dir_path):
    """Generates an event list of :class:`DirCreatedEvent` and
    :class:`FileCreatedEvent` objects for all the files and directories within
    the given moved directory that were moved along with the directory.

    :param src_dir_path:
        The source path of the created directory.
    :returns:
        An iterable of file system events of type :class:`DirCreatedEvent` and
        :class:`FileCreatedEvent`.
    """
    for root, directories, filenames in os.walk(src_dir_path):
        for directory in directories:
            yield DirCreatedEvent(os.path.join(root, directory), is_synthetic=True)
        for filename in filenames:
            yield FileCreatedEvent(os.path.join(root, filename), is_synthetic=True)<|MERGE_RESOLUTION|>--- conflicted
+++ resolved
@@ -139,43 +139,7 @@
     These are events that weren't actually broadcast by the OS, but
     are presumed to have happened based on other, actual events.
     """
-<<<<<<< HEAD
-
-    def __init__(self, src_path):
-        self._src_path = src_path
-
-    @property
-    def src_path(self):
-        """Source path of the file system object that triggered this event."""
-        return self._src_path
-
-    def __str__(self):
-        return self.__repr__()
-
-    def __repr__(self):
-        return (
-            f"<{type(self).__name__}: event_type={self.event_type}, "
-            f"src_path={self.src_path!r}, is_directory={self.is_directory}"
-        )
-
-    # Used for comparison of events.
-    @property
-    def key(self):
-        return (self.event_type, self.src_path, self.is_directory)
-
-    def __eq__(self, event):
-        if isinstance(event, FileSystemEvent):
-            return self.key == event.key
-        return NotImplemented
-
-    def __ne__(self, event):
-        return self.key != event.key
-
-    def __hash__(self):
-        return hash(self.key)
-=======
     is_synthetic: bool = field(default=False)
->>>>>>> 363fe620
 
 
 class FileSystemMovedEvent(FileSystemEvent):
@@ -355,8 +319,9 @@
             :class:`FileOpenedEvent`
         """
 
-    def on_attrib(self, event):
+    def on_attrib(self, event: FileSystemEvent) -> None:
         """Called when a file or directory metadata is modified.
+
         :param event:
             Event representing file/directory metadata modification.
         :type event:
@@ -559,13 +524,12 @@
         what = "directory" if event.is_directory else "file"
         self.logger.info("Modified %s: %s", what, event.src_path)
 
-<<<<<<< HEAD
     def on_attrib(self, event):
         super().on_attrib(event)
 
         what = "directory" if event.is_directory else "file"
         self.logger.info("Attrib %s: %s", what, event.src_path)
-=======
+
     def on_closed(self, event: FileSystemEvent) -> None:
         super().on_closed(event)
 
@@ -575,7 +539,6 @@
         super().on_opened(event)
 
         self.logger.info("Opened file: %s", event.src_path)
->>>>>>> 363fe620
 
 
 def generate_sub_moved_events(src_dir_path, dest_dir_path):
