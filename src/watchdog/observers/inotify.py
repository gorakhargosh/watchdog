--- conflicted
+++ resolved
@@ -64,26 +64,12 @@
 
 """
 
-<<<<<<< HEAD
+from __future__ import annotations
+
 import logging
 import os
 import threading
 from typing import Type
-from .inotify_buffer import InotifyBuffer
-
-from watchdog.observers.api import (
-    EventEmitter,
-    BaseObserver,
-    DEFAULT_EMITTER_TIMEOUT,
-    DEFAULT_OBSERVER_TIMEOUT,
-)
-=======
-from __future__ import annotations
-
-import logging
-import os
-import threading
->>>>>>> b0255ba0
 
 from watchdog.events import (
     DirCreatedEvent,
@@ -96,11 +82,7 @@
     FileModifiedEvent,
     FileMovedEvent,
     FileOpenedEvent,
-<<<<<<< HEAD
     FileSystemEvent,
-    generate_sub_moved_events,
-=======
->>>>>>> b0255ba0
     generate_sub_created_events,
     generate_sub_moved_events,
 )
