# coding: utf-8
#
# Copyright 2011 Yesudeep Mangalapilly <yesudeep@gmail.com>
# Copyright 2012 Google, Inc & contributors.
#
# Licensed under the Apache License, Version 2.0 (the "License");
# you may not use this file except in compliance with the License.
# You may obtain a copy of the License at
#
#     http://www.apache.org/licenses/LICENSE-2.0
#
# Unless required by applicable law or agreed to in writing, software
# distributed under the License is distributed on an "AS IS" BASIS,
# WITHOUT WARRANTIES OR CONDITIONS OF ANY KIND, either express or implied.
# See the License for the specific language governing permissions and
# limitations under the License.

"""
:module: watchdog.observers.inotify
:synopsis: ``inotify(7)`` based emitter implementation.
:author: Sebastien Martini <seb@dbzteam.org>
:author: Luke McCarthy <luke@iogopro.co.uk>
:author: yesudeep@google.com (Yesudeep Mangalapilly)
:author: Tim Cuthbertson <tim+github@gfxmonk.net>
:platforms: Linux 2.6.13+.

.. ADMONITION:: About system requirements

    Recommended minimum kernel version: 2.6.25.

    Quote from the inotify(7) man page:

        "Inotify was merged into the 2.6.13 Linux kernel. The required library
        interfaces were added to glibc in version 2.4. (IN_DONT_FOLLOW,
        IN_MASK_ADD, and IN_ONLYDIR were only added in version 2.5.)"

    Therefore, you must ensure the system is running at least these versions
    appropriate libraries and the kernel.

.. ADMONITION:: About recursiveness, event order, and event coalescing

    Quote from the inotify(7) man page:

        If successive output inotify events produced on the inotify file
        descriptor are identical (same wd, mask, cookie, and name) then they
        are coalesced into a single event if the older event has not yet been
        read (but see BUGS).

        The events returned by reading from an inotify file descriptor form
        an ordered queue. Thus, for example, it is guaranteed that when
        renaming from one directory to another, events will be produced in
        the correct order on the inotify file descriptor.

        ...

        Inotify monitoring of directories is not recursive: to monitor
        subdirectories under a directory, additional watches must be created.

    This emitter implementation therefore automatically adds watches for
    sub-directories if running in recursive mode.

Some extremely useful articles and documentation:

.. _inotify FAQ: http://inotify.aiken.cz/?section=inotify&page=faq&lang=en
.. _intro to inotify: http://www.linuxjournal.com/article/8478

"""

import os
import threading
from .inotify_buffer import InotifyBuffer

from watchdog.observers.api import (
    EventEmitter,
    BaseObserver,
    DEFAULT_EMITTER_TIMEOUT,
    DEFAULT_OBSERVER_TIMEOUT
)

from watchdog.events import (
    DirDeletedEvent,
    DirModifiedEvent,
    DirMovedEvent,
    DirCreatedEvent,
    FileDeletedEvent,
    FileModifiedEvent,
    FileMovedEvent,
    FileCreatedEvent,
    FileClosedEvent,
    generate_sub_moved_events,
    generate_sub_created_events,
)


class InotifyEmitter(EventEmitter):
    """
    inotify(7)-based event emitter.

    :param event_queue:
        The event queue to fill with events.
    :param watch:
        A watch object representing the directory to monitor.
    :type watch:
        :class:`watchdog.observers.api.ObservedWatch`
    :param timeout:
        Read events blocking timeout (in seconds).
    :type timeout:
        ``float``
    """

    def __init__(self, event_queue, watch, timeout=DEFAULT_EMITTER_TIMEOUT):
        EventEmitter.__init__(self, event_queue, watch, timeout)
        self._lock = threading.Lock()
        self._inotify = None

    def on_thread_start(self):
        path = os.fsencode(self.watch.path)
        self._inotify = InotifyBuffer(path, self.watch.is_recursive)

    def on_thread_stop(self):
        if self._inotify:
            self._inotify.close()

    def queue_events(self, timeout, full_events=False):
        # If "full_events" is true, then the method will report unmatched move events as separate events
        # This behavior is by default only called by a InotifyFullEmitter
        with self._lock:
            event = self._inotify.read_event()
            if event is None:
                return
            if isinstance(event, tuple):
                move_from, move_to = event
                src_path = self._decode_path(move_from.src_path)
                dest_path = self._decode_path(move_to.src_path)
                cls = DirMovedEvent if move_from.is_directory else FileMovedEvent
                self.queue_event(cls(src_path, dest_path))
                self.queue_event(DirModifiedEvent(os.path.dirname(src_path)))
                self.queue_event(DirModifiedEvent(os.path.dirname(dest_path)))
                if move_from.is_directory and self.watch.is_recursive:
                    for sub_event in generate_sub_moved_events(src_path, dest_path):
                        self.queue_event(sub_event)
                return

            src_path = self._decode_path(event.src_path)
            if event.is_moved_to:
                if full_events:
                    cls = DirMovedEvent if event.is_directory else FileMovedEvent
                    self.queue_event(cls(None, src_path))
                else:
                    cls = DirCreatedEvent if event.is_directory else FileCreatedEvent
                    self.queue_event(cls(src_path))
                self.queue_event(DirModifiedEvent(os.path.dirname(src_path)))
                if event.is_directory and self.watch.is_recursive:
                    for sub_event in generate_sub_created_events(src_path):
                        self.queue_event(sub_event)
            elif event.is_attrib:
                cls = DirModifiedEvent if event.is_directory else FileModifiedEvent
                self.queue_event(cls(src_path))
            elif event.is_modify:
                cls = DirModifiedEvent if event.is_directory else FileModifiedEvent
                self.queue_event(cls(src_path))
            elif event.is_delete or (event.is_moved_from and not full_events):
                cls = DirDeletedEvent if event.is_directory else FileDeletedEvent
                self.queue_event(cls(src_path))
                self.queue_event(DirModifiedEvent(os.path.dirname(src_path)))
            elif event.is_moved_from and full_events:
                cls = DirMovedEvent if event.is_directory else FileMovedEvent
                self.queue_event(cls(src_path, None))
                self.queue_event(DirModifiedEvent(os.path.dirname(src_path)))
            elif event.is_create:
                cls = DirCreatedEvent if event.is_directory else FileCreatedEvent
                self.queue_event(cls(src_path))
                self.queue_event(DirModifiedEvent(os.path.dirname(src_path)))
<<<<<<< HEAD
            elif event.is_close_write and not event.is_directory:
                cls = FileClosedEvent
                self.queue_event(cls(src_path))
                self.queue_event(DirModifiedEvent(os.path.dirname(src_path)))
            elif event.is_close_nowrite and not event.is_directory:
                cls = FileClosedEvent
                self.queue_event(cls(src_path))
=======
            elif event.is_delete_self and src_path == self.watch.path:
                self.queue_event(DirDeletedEvent(src_path))
                self.stop()
>>>>>>> 847a059a

    def _decode_path(self, path):
        """Decode path only if unicode string was passed to this emitter. """
        if isinstance(self.watch.path, bytes):
            return path
        return os.fsdecode(path)


class InotifyFullEmitter(InotifyEmitter):
    """
    inotify(7)-based event emitter. By default this class produces move events even if they are not matched
    Such move events will have a ``None`` value for the unmatched part.

    :param event_queue:
        The event queue to fill with events.
    :param watch:
        A watch object representing the directory to monitor.
    :type watch:
        :class:`watchdog.observers.api.ObservedWatch`
    :param timeout:
        Read events blocking timeout (in seconds).
    :type timeout:
        ``float``
    """
    def __init__(self, event_queue, watch, timeout=DEFAULT_EMITTER_TIMEOUT):
        InotifyEmitter.__init__(self, event_queue, watch, timeout)

    def queue_events(self, timeout, events=True):
        InotifyEmitter.queue_events(self, timeout, full_events=events)


class InotifyObserver(BaseObserver):
    """
    Observer thread that schedules watching directories and dispatches
    calls to event handlers.
    """

    def __init__(self, timeout=DEFAULT_OBSERVER_TIMEOUT, generate_full_events=False):
        if (generate_full_events):
            BaseObserver.__init__(self, emitter_class=InotifyFullEmitter, timeout=timeout)
        else:
            BaseObserver.__init__(self, emitter_class=InotifyEmitter,
                                  timeout=timeout)<|MERGE_RESOLUTION|>--- conflicted
+++ resolved
@@ -171,7 +171,6 @@
                 cls = DirCreatedEvent if event.is_directory else FileCreatedEvent
                 self.queue_event(cls(src_path))
                 self.queue_event(DirModifiedEvent(os.path.dirname(src_path)))
-<<<<<<< HEAD
             elif event.is_close_write and not event.is_directory:
                 cls = FileClosedEvent
                 self.queue_event(cls(src_path))
@@ -179,11 +178,9 @@
             elif event.is_close_nowrite and not event.is_directory:
                 cls = FileClosedEvent
                 self.queue_event(cls(src_path))
-=======
             elif event.is_delete_self and src_path == self.watch.path:
                 self.queue_event(DirDeletedEvent(src_path))
                 self.stop()
->>>>>>> 847a059a
 
     def _decode_path(self, path):
         """Decode path only if unicode string was passed to this emitter. """
