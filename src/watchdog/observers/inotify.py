# Copyright 2011 Yesudeep Mangalapilly <yesudeep@gmail.com>
# Copyright 2012 Google, Inc & contributors.
#
# Licensed under the Apache License, Version 2.0 (the "License");
# you may not use this file except in compliance with the License.
# You may obtain a copy of the License at
#
#     http://www.apache.org/licenses/LICENSE-2.0
#
# Unless required by applicable law or agreed to in writing, software
# distributed under the License is distributed on an "AS IS" BASIS,
# WITHOUT WARRANTIES OR CONDITIONS OF ANY KIND, either express or implied.
# See the License for the specific language governing permissions and
# limitations under the License.

"""
:module: watchdog.observers.inotify
:synopsis: ``inotify(7)`` based emitter implementation.
:author: Sebastien Martini <seb@dbzteam.org>
:author: Luke McCarthy <luke@iogopro.co.uk>
:author: yesudeep@google.com (Yesudeep Mangalapilly)
:author: Tim Cuthbertson <tim+github@gfxmonk.net>
:platforms: Linux 2.6.13+.

.. ADMONITION:: About system requirements

    Recommended minimum kernel version: 2.6.25.

    Quote from the inotify(7) man page:

        "Inotify was merged into the 2.6.13 Linux kernel. The required library
        interfaces were added to glibc in version 2.4. (IN_DONT_FOLLOW,
        IN_MASK_ADD, and IN_ONLYDIR were only added in version 2.5.)"

    Therefore, you must ensure the system is running at least these versions
    appropriate libraries and the kernel.

.. ADMONITION:: About recursiveness, event order, and event coalescing

    Quote from the inotify(7) man page:

        If successive output inotify events produced on the inotify file
        descriptor are identical (same wd, mask, cookie, and name) then they
        are coalesced into a single event if the older event has not yet been
        read (but see BUGS).

        The events returned by reading from an inotify file descriptor form
        an ordered queue. Thus, for example, it is guaranteed that when
        renaming from one directory to another, events will be produced in
        the correct order on the inotify file descriptor.

        ...

        Inotify monitoring of directories is not recursive: to monitor
        subdirectories under a directory, additional watches must be created.

    This emitter implementation therefore automatically adds watches for
    sub-directories if running in recursive mode.

Some extremely useful articles and documentation:

.. _inotify FAQ: http://inotify.aiken.cz/?section=inotify&page=faq&lang=en
.. _intro to inotify: http://www.linuxjournal.com/article/8478

"""

<<<<<<< HEAD
from __future__ import annotations

=======
import logging
>>>>>>> e7161222
import os
import threading

from watchdog.events import (
    DirCreatedEvent,
    DirDeletedEvent,
    DirModifiedEvent,
    DirMovedEvent,
    FileClosedEvent,
    FileCreatedEvent,
    FileDeletedEvent,
    FileModifiedEvent,
    FileMovedEvent,
    FileOpenedEvent,
    generate_sub_created_events,
    generate_sub_moved_events,
)
from watchdog.observers.api import DEFAULT_EMITTER_TIMEOUT, DEFAULT_OBSERVER_TIMEOUT, BaseObserver, EventEmitter

from .inotify_buffer import InotifyBuffer


logger = logging.getLogger(__name__)


class InotifyEmitter(EventEmitter):
    """
    inotify(7)-based event emitter.

    :param event_queue:
        The event queue to fill with events.
    :param watch:
        A watch object representing the directory to monitor.
    :type watch:
        :class:`watchdog.observers.api.ObservedWatch`
    :param timeout:
        Read events blocking timeout (in seconds).
    :type timeout:
        ``float``
    """

    def __init__(self, event_queue, watch, timeout=DEFAULT_EMITTER_TIMEOUT):
        super().__init__(event_queue, watch, timeout)
        self._lock = threading.Lock()
        self._inotify = None

    def on_thread_start(self):
        path = os.fsencode(self.watch.path)
        self._inotify = InotifyBuffer(path, self.watch.is_recursive)

    def on_thread_stop(self):
        if self._inotify:
            self._inotify.close()
            self._inotify = None

    def queue_events(self, timeout, full_events=False):
        # If "full_events" is true, then the method will report unmatched move events as separate events
        # This behavior is by default only called by a InotifyFullEmitter
        if self._inotify is None:
            logger.error("InotifyEmitter.queue_events() called when the thread is inactive")
            return
        with self._lock:
            event = self._inotify.read_event()
            if event is None:
                return
            if isinstance(event, tuple):
                move_from, move_to = event
                src_path = self._decode_path(move_from.src_path)
                dest_path = self._decode_path(move_to.src_path)
                cls = DirMovedEvent if move_from.is_directory else FileMovedEvent
                self.queue_event(cls(src_path, dest_path))
                self.queue_event(DirModifiedEvent(os.path.dirname(src_path)))
                self.queue_event(DirModifiedEvent(os.path.dirname(dest_path)))
                if move_from.is_directory and self.watch.is_recursive:
                    for sub_event in generate_sub_moved_events(src_path, dest_path):
                        self.queue_event(sub_event)
                return

            src_path = self._decode_path(event.src_path)
            if event.is_moved_to:
                if full_events:
                    cls = DirMovedEvent if event.is_directory else FileMovedEvent
                    self.queue_event(cls(None, src_path))
                else:
                    cls = DirCreatedEvent if event.is_directory else FileCreatedEvent
                    self.queue_event(cls(src_path))
                self.queue_event(DirModifiedEvent(os.path.dirname(src_path)))
                if event.is_directory and self.watch.is_recursive:
                    for sub_event in generate_sub_created_events(src_path):
                        self.queue_event(sub_event)
            elif event.is_attrib:
                cls = DirModifiedEvent if event.is_directory else FileModifiedEvent
                self.queue_event(cls(src_path))
            elif event.is_modify:
                cls = DirModifiedEvent if event.is_directory else FileModifiedEvent
                self.queue_event(cls(src_path))
            elif event.is_delete or (event.is_moved_from and not full_events):
                cls = DirDeletedEvent if event.is_directory else FileDeletedEvent
                self.queue_event(cls(src_path))
                self.queue_event(DirModifiedEvent(os.path.dirname(src_path)))
            elif event.is_moved_from and full_events:
                cls = DirMovedEvent if event.is_directory else FileMovedEvent
                self.queue_event(cls(src_path, None))
                self.queue_event(DirModifiedEvent(os.path.dirname(src_path)))
            elif event.is_create:
                cls = DirCreatedEvent if event.is_directory else FileCreatedEvent
                self.queue_event(cls(src_path))
                self.queue_event(DirModifiedEvent(os.path.dirname(src_path)))
            elif event.is_close_write and not event.is_directory:
                cls = FileClosedEvent
                self.queue_event(cls(src_path))
                self.queue_event(DirModifiedEvent(os.path.dirname(src_path)))
            elif event.is_open and not event.is_directory:
                cls = FileOpenedEvent
                self.queue_event(cls(src_path))
            # elif event.is_close_nowrite and not event.is_directory:
            #     cls = FileClosedEvent
            #     self.queue_event(cls(src_path))
            elif event.is_delete_self and src_path == self.watch.path:
                cls = DirDeletedEvent if event.is_directory else FileDeletedEvent
                self.queue_event(cls(src_path))
                self.stop()

    def _decode_path(self, path):
        """Decode path only if unicode string was passed to this emitter."""
        if isinstance(self.watch.path, bytes):
            return path
        return os.fsdecode(path)


class InotifyFullEmitter(InotifyEmitter):
    """
    inotify(7)-based event emitter. By default this class produces move events even if they are not matched
    Such move events will have a ``None`` value for the unmatched part.

    :param event_queue:
        The event queue to fill with events.
    :param watch:
        A watch object representing the directory to monitor.
    :type watch:
        :class:`watchdog.observers.api.ObservedWatch`
    :param timeout:
        Read events blocking timeout (in seconds).
    :type timeout:
        ``float``
    """

    def __init__(self, event_queue, watch, timeout=DEFAULT_EMITTER_TIMEOUT):
        super().__init__(event_queue, watch, timeout)

    def queue_events(self, timeout, events=True):
        InotifyEmitter.queue_events(self, timeout, full_events=events)


class InotifyObserver(BaseObserver):
    """
    Observer thread that schedules watching directories and dispatches
    calls to event handlers.
    """

    def __init__(self, timeout=DEFAULT_OBSERVER_TIMEOUT, generate_full_events=False):
        cls = InotifyFullEmitter if generate_full_events else InotifyEmitter
        super().__init__(emitter_class=cls, timeout=timeout)<|MERGE_RESOLUTION|>--- conflicted
+++ resolved
@@ -64,12 +64,9 @@
 
 """
 
-<<<<<<< HEAD
 from __future__ import annotations
 
-=======
 import logging
->>>>>>> e7161222
 import os
 import threading
 
