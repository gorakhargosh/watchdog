--- conflicted
+++ resolved
@@ -134,13 +134,10 @@
         cls = DirModifiedEvent if event.is_directory else FileModifiedEvent
         self.queue_event(cls(src_path))
 
-<<<<<<< HEAD
     def _queue_attrib_event(self, event, src_path, dirname):
         cls = DirAttribEvent if event.is_directory else FileAttribEvent
         self.queue_event(cls(src_path))
 
-=======
->>>>>>> 363fe620
     def _queue_renamed_event(self, src_event, src_path, dst_path, src_dirname, dst_dirname):
         cls = DirMovedEvent if src_event.is_directory else FileMovedEvent
         dst_path = self._encode_path(dst_path)
