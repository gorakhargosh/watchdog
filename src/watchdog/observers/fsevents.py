# Copyright 2011 Yesudeep Mangalapilly <yesudeep@gmail.com>
# Copyright 2012 Google, Inc & contributors.
#
# Licensed under the Apache License, Version 2.0 (the "License");
# you may not use this file except in compliance with the License.
# You may obtain a copy of the License at
#
#     http://www.apache.org/licenses/LICENSE-2.0
#
# Unless required by applicable law or agreed to in writing, software
# distributed under the License is distributed on an "AS IS" BASIS,
# WITHOUT WARRANTIES OR CONDITIONS OF ANY KIND, either express or implied.
# See the License for the specific language governing permissions and
# limitations under the License.

"""
:module: watchdog.observers.fsevents
:synopsis: FSEvents based emitter implementation.
:author: yesudeep@google.com (Yesudeep Mangalapilly)
:author: contact@tiger-222.fr (Mickaël Schoentgen)
:platforms: macOS
"""

from __future__ import annotations

import logging
import os
import threading
import time
import unicodedata

import _watchdog_fsevents as _fsevents  # type: ignore[import]

from watchdog.events import (
    DirCreatedEvent,
    DirDeletedEvent,
    DirModifiedEvent,
    DirMovedEvent,
<<<<<<< HEAD
    FileAttribEvent,
    DirAttribEvent,
=======
    FileCreatedEvent,
    FileDeletedEvent,
    FileModifiedEvent,
    FileMovedEvent,
>>>>>>> 1838e0b1
    generate_sub_created_events,
    generate_sub_moved_events,
)
from watchdog.observers.api import DEFAULT_EMITTER_TIMEOUT, DEFAULT_OBSERVER_TIMEOUT, BaseObserver, EventEmitter
from watchdog.utils.dirsnapshot import DirectorySnapshot

logger = logging.getLogger("fsevents")


class FSEventsEmitter(EventEmitter):

    """
    macOS FSEvents Emitter class.

    :param event_queue:
        The event queue to fill with events.
    :param watch:
        A watch object representing the directory to monitor.
    :type watch:
        :class:`watchdog.observers.api.ObservedWatch`
    :param timeout:
        Read events blocking timeout (in seconds).
    :param suppress_history:
        The FSEvents API may emit historic events up to 30 sec before the watch was
        started. When ``suppress_history`` is ``True``, those events will be suppressed
        by creating a directory snapshot of the watched path before starting the stream
        as a reference to suppress old events. Warning: This may result in significant
        memory usage in case of a large number of items in the watched path.
    :type timeout:
        ``float``
    """

    def __init__(
        self,
        event_queue,
        watch,
        timeout=DEFAULT_EMITTER_TIMEOUT,
        suppress_history=False,
    ):
        super().__init__(event_queue, watch, timeout)
        self._fs_view = set()
        self.suppress_history = suppress_history
        self._start_time = 0.0
        self._starting_state = None
        self._lock = threading.Lock()
        self._absolute_watch_path = os.path.realpath(
            os.path.abspath(os.path.expanduser(self.watch.path))
        )

    def on_thread_stop(self):
        _fsevents.remove_watch(self.watch)
        _fsevents.stop(self)

    def queue_event(self, event):
        # fsevents defaults to be recursive, so if the watch was meant to be non-recursive then we need to drop
        # all the events here which do not have a src_path / dest_path that matches the watched path
        if self._watch.is_recursive:
            logger.debug("queue_event %s", event)
            EventEmitter.queue_event(self, event)
        else:
            if not self._is_recursive_event(event):
                logger.debug("queue_event %s", event)
                EventEmitter.queue_event(self, event)
            else:
                logger.debug("drop event %s", event)

    def _is_recursive_event(self, event):
        src_path = (
            event.src_path if event.is_directory else os.path.dirname(event.src_path)
        )
        if src_path == self._absolute_watch_path:
            return False

        if isinstance(event, (FileMovedEvent, DirMovedEvent)):
            # when moving something into the watch path we must always take the dirname,
            # otherwise we miss out on `DirMovedEvent`s
            dest_path = os.path.dirname(event.dest_path)
            if dest_path == self._absolute_watch_path:
                return False

        return True

    def _queue_created_event(self, event, src_path, dirname):
        cls = DirCreatedEvent if event.is_directory else FileCreatedEvent
        self.queue_event(cls(src_path))
        self.queue_event(DirModifiedEvent(dirname))

    def _queue_deleted_event(self, event, src_path, dirname):
        cls = DirDeletedEvent if event.is_directory else FileDeletedEvent
        self.queue_event(cls(src_path))
        self.queue_event(DirModifiedEvent(dirname))

    def _queue_modified_event(self, event, src_path, dirname):
        cls = DirModifiedEvent if event.is_directory else FileModifiedEvent
        self.queue_event(cls(src_path))

<<<<<<< HEAD
    def _queue_attrib_event(self, event, src_path, dirname):
        cls = DirAttribEvent if event.is_directory else FileAttribEvent
        self.queue_event(cls(src_path))

    def _queue_renamed_event(self, src_event, src_path, dst_path, src_dirname, dst_dirname):
=======
    def _queue_renamed_event(
        self, src_event, src_path, dst_path, src_dirname, dst_dirname
    ):
>>>>>>> 1838e0b1
        cls = DirMovedEvent if src_event.is_directory else FileMovedEvent
        dst_path = self._encode_path(dst_path)
        self.queue_event(cls(src_path, dst_path))
        self.queue_event(DirModifiedEvent(src_dirname))
        self.queue_event(DirModifiedEvent(dst_dirname))

    def _is_historic_created_event(self, event):
        # We only queue a created event if the item was created after we
        # started the FSEventsStream.

        in_history = event.inode in self._fs_view

        if self._starting_state:
            try:
                old_inode = self._starting_state.inode(event.path)[0]
                before_start = old_inode == event.inode
            except KeyError:
                before_start = False
        else:
            before_start = False

        return in_history or before_start

    @staticmethod
    def _is_meta_mod(event):
        """Returns True if the event indicates a change in metadata."""
        return event.is_inode_meta_mod or event.is_xattr_mod or event.is_owner_change

    def queue_events(self, timeout, events):
        if logger.getEffectiveLevel() <= logging.DEBUG:
            for event in events:
                flags = ", ".join(
                    attr for attr in dir(event) if getattr(event, attr) is True
                )
                logger.debug(f"{event}: {flags}")

        if time.monotonic() - self._start_time > 60:
            # Event history is no longer needed, let's free some memory.
            self._starting_state = None

        while events:
            event = events.pop(0)

            src_path = self._encode_path(event.path)
            src_dirname = os.path.dirname(src_path)

            try:
                stat = os.stat(src_path)
            except OSError:
                stat = None

            exists = stat and stat.st_ino == event.inode

            # FSevents may coalesce multiple events for the same item + path into a
            # single event. However, events are never coalesced for different items at
            # the same path or for the same item at different paths. Therefore, the
            # event chains "removed -> created" and "created -> renamed -> removed" will
            # never emit a single native event and a deleted event *always* means that
            # the item no longer existed at the end of the event chain.

            # Some events will have a spurious `is_created` flag set, coalesced from an
            # already emitted and processed CreatedEvent. To filter those, we keep track
            # of all inodes which we know to be already created. This is safer than
            # keeping track of paths since paths are more likely to be reused than
            # inodes.

            # Likewise, some events will have a spurious `is_modified`,
            # `is_inode_meta_mod` or `is_xattr_mod` flag set. We currently do not
            # suppress those but could do so if the item still exists by caching the
            # stat result and verifying that it did change.

            if event.is_created and event.is_removed:
                # Events will only be coalesced for the same item / inode.
                # The sequence deleted -> created therefore cannot occur.
                # Any combination with renamed cannot occur either.

                if not self._is_historic_created_event(event):
                    self._queue_created_event(event, src_path, src_dirname)

                self._fs_view.add(event.inode)

<<<<<<< HEAD
                if event.is_modified:
=======
                if event.is_modified or self._is_meta_mod(event):
>>>>>>> 1838e0b1
                    self._queue_modified_event(event, src_path, src_dirname)

                if event.is_inode_meta_mod or event.is_xattr_mod:
                    self._queue_attrib_event(event, src_path, src_dirname)

                self._queue_deleted_event(event, src_path, src_dirname)
                self._fs_view.discard(event.inode)

            else:
                if event.is_created and not self._is_historic_created_event(event):
                    self._queue_created_event(event, src_path, src_dirname)

                self._fs_view.add(event.inode)

<<<<<<< HEAD
                if event.is_modified:
=======
                if event.is_modified or self._is_meta_mod(event):
>>>>>>> 1838e0b1
                    self._queue_modified_event(event, src_path, src_dirname)

                if event.is_inode_meta_mod or event.is_xattr_mod:
                    self._queue_attrib_event(event, src_path, src_dirname)

                if event.is_renamed:
                    # Check if we have a corresponding destination event in the watched path.
                    dst_event = next(
                        iter(
                            e for e in events if e.is_renamed and e.inode == event.inode
                        ),
                        None,
                    )

                    if dst_event:
                        # Item was moved within the watched folder.
                        logger.debug("Destination event for rename is %s", dst_event)

                        dst_path = self._encode_path(dst_event.path)
                        dst_dirname = os.path.dirname(dst_path)

                        self._queue_renamed_event(
                            event, src_path, dst_path, src_dirname, dst_dirname
                        )
                        self._fs_view.add(event.inode)

                        for sub_event in generate_sub_moved_events(src_path, dst_path):
                            self.queue_event(sub_event)

                        # Process any coalesced flags for the dst_event.

                        events.remove(dst_event)

<<<<<<< HEAD
                        if dst_event.is_modified:
=======
                        if dst_event.is_modified or self._is_meta_mod(dst_event):
>>>>>>> 1838e0b1
                            self._queue_modified_event(dst_event, dst_path, dst_dirname)

                        if dst_event.is_inode_meta_mod or dst_event.is_xattr_mod:
                            self._queue_attrib_event(dst_event, dst_path, dst_dirname)

                        if dst_event.is_removed:
                            self._queue_deleted_event(dst_event, dst_path, dst_dirname)
                            self._fs_view.discard(dst_event.inode)

                    elif exists:
                        # This is the destination event, item was moved into the watched
                        # folder.
                        self._queue_created_event(event, src_path, src_dirname)
                        self._fs_view.add(event.inode)

                        for sub_event in generate_sub_created_events(src_path):
                            self.queue_event(sub_event)

                    else:
                        # This is the source event, item was moved out of the watched
                        # folder.
                        self._queue_deleted_event(event, src_path, src_dirname)
                        self._fs_view.discard(event.inode)

                        # Skip further coalesced processing.
                        continue

                if event.is_removed:
                    # Won't occur together with renamed.
                    self._queue_deleted_event(event, src_path, src_dirname)
                    self._fs_view.discard(event.inode)

            if event.is_root_changed:
                # This will be set if root or any of its parents is renamed or deleted.
                # TODO: find out new path and generate DirMovedEvent?
                self.queue_event(DirDeletedEvent(self.watch.path))
                logger.debug("Stopping because root path was changed")
                self.stop()

                self._fs_view.clear()

    def events_callback(self, paths, inodes, flags, ids):
        """Callback passed to FSEventStreamCreate(), it will receive all
        FS events and queue them.
        """
        cls = _fsevents.NativeEvent
        try:
            events = [
                cls(path, inode, event_flags, event_id)
                for path, inode, event_flags, event_id in zip(paths, inodes, flags, ids)
            ]
            with self._lock:
                self.queue_events(self.timeout, events)
        except Exception:
            logger.exception("Unhandled exception in fsevents callback")

    def run(self):
        self.pathnames = [self.watch.path]
        self._start_time = time.monotonic()
        try:
            _fsevents.add_watch(self, self.watch, self.events_callback, self.pathnames)
            _fsevents.read_events(self)
        except Exception:
            logger.exception("Unhandled exception in FSEventsEmitter")

    def on_thread_start(self):
        if self.suppress_history:
            if isinstance(self.watch.path, bytes):
                watch_path = os.fsdecode(self.watch.path)
            else:
                watch_path = self.watch.path

            self._starting_state = DirectorySnapshot(watch_path)

    def _encode_path(self, path):
        """Encode path only if bytes were passed to this emitter."""
        if isinstance(self.watch.path, bytes):
            return os.fsencode(path)
        return path


class FSEventsObserver(BaseObserver):
    def __init__(self, timeout=DEFAULT_OBSERVER_TIMEOUT):
        super().__init__(emitter_class=FSEventsEmitter, timeout=timeout)

    def schedule(self, event_handler, path, recursive=False):
        # Fix for issue #26: Trace/BPT error when given a unicode path
        # string. https://github.com/gorakhargosh/watchdog/issues#issue/26
        if isinstance(path, str):
            path = unicodedata.normalize("NFC", path)
        return BaseObserver.schedule(self, event_handler, path, recursive)<|MERGE_RESOLUTION|>--- conflicted
+++ resolved
@@ -32,19 +32,16 @@
 import _watchdog_fsevents as _fsevents  # type: ignore[import]
 
 from watchdog.events import (
+    DirAttribEvent,
     DirCreatedEvent,
     DirDeletedEvent,
     DirModifiedEvent,
     DirMovedEvent,
-<<<<<<< HEAD
     FileAttribEvent,
-    DirAttribEvent,
-=======
     FileCreatedEvent,
     FileDeletedEvent,
     FileModifiedEvent,
     FileMovedEvent,
->>>>>>> 1838e0b1
     generate_sub_created_events,
     generate_sub_moved_events,
 )
@@ -141,17 +138,11 @@
         cls = DirModifiedEvent if event.is_directory else FileModifiedEvent
         self.queue_event(cls(src_path))
 
-<<<<<<< HEAD
     def _queue_attrib_event(self, event, src_path, dirname):
         cls = DirAttribEvent if event.is_directory else FileAttribEvent
         self.queue_event(cls(src_path))
 
     def _queue_renamed_event(self, src_event, src_path, dst_path, src_dirname, dst_dirname):
-=======
-    def _queue_renamed_event(
-        self, src_event, src_path, dst_path, src_dirname, dst_dirname
-    ):
->>>>>>> 1838e0b1
         cls = DirMovedEvent if src_event.is_directory else FileMovedEvent
         dst_path = self._encode_path(dst_path)
         self.queue_event(cls(src_path, dst_path))
@@ -233,14 +224,10 @@
 
                 self._fs_view.add(event.inode)
 
-<<<<<<< HEAD
                 if event.is_modified:
-=======
-                if event.is_modified or self._is_meta_mod(event):
->>>>>>> 1838e0b1
                     self._queue_modified_event(event, src_path, src_dirname)
 
-                if event.is_inode_meta_mod or event.is_xattr_mod:
+                elif event.is_inode_meta_mod or event.is_xattr_mod:
                     self._queue_attrib_event(event, src_path, src_dirname)
 
                 self._queue_deleted_event(event, src_path, src_dirname)
@@ -252,17 +239,13 @@
 
                 self._fs_view.add(event.inode)
 
-<<<<<<< HEAD
                 if event.is_modified:
-=======
-                if event.is_modified or self._is_meta_mod(event):
->>>>>>> 1838e0b1
                     self._queue_modified_event(event, src_path, src_dirname)
 
-                if event.is_inode_meta_mod or event.is_xattr_mod:
+                elif event.is_inode_meta_mod or event.is_xattr_mod:
                     self._queue_attrib_event(event, src_path, src_dirname)
 
-                if event.is_renamed:
+                elif event.is_renamed:
                     # Check if we have a corresponding destination event in the watched path.
                     dst_event = next(
                         iter(
@@ -290,11 +273,7 @@
 
                         events.remove(dst_event)
 
-<<<<<<< HEAD
                         if dst_event.is_modified:
-=======
-                        if dst_event.is_modified or self._is_meta_mod(dst_event):
->>>>>>> 1838e0b1
                             self._queue_modified_event(dst_event, dst_path, dst_dirname)
 
                         if dst_event.is_inode_meta_mod or dst_event.is_xattr_mod:
@@ -322,7 +301,7 @@
                         # Skip further coalesced processing.
                         continue
 
-                if event.is_removed:
+                elif event.is_removed:
                     # Won't occur together with renamed.
                     self._queue_deleted_event(event, src_path, src_dirname)
                     self._fs_view.discard(event.inode)
