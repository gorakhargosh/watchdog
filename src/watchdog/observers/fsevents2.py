# Copyright 2014 Thomas Amland <thomas.amland@gmail.com>
#
# Licensed under the Apache License, Version 2.0 (the "License");
# you may not use this file except in compliance with the License.
# You may obtain a copy of the License at
#
#     http://www.apache.org/licenses/LICENSE-2.0
#
# Unless required by applicable law or agreed to in writing, software
# distributed under the License is distributed on an "AS IS" BASIS,
# WITHOUT WARRANTIES OR CONDITIONS OF ANY KIND, either express or implied.
# See the License for the specific language governing permissions and
# limitations under the License.

"""
:module: watchdog.observers.fsevents2
:synopsis: FSEvents based emitter implementation.
:platforms: macOS
"""

from __future__ import annotations

import logging
import os
import queue
import unicodedata
import warnings
from threading import Thread
from typing import List, Optional, Type

<<<<<<< HEAD
from watchdog.events import (
    FileDeletedEvent,
    FileModifiedEvent,
    FileCreatedEvent,
    FileMovedEvent,
    FileSystemEvent,
    DirDeletedEvent,
    DirModifiedEvent,
    DirCreatedEvent,
    DirMovedEvent,
)
from watchdog.observers.api import (
    BaseObserver,
    EventEmitter,
    DEFAULT_EMITTER_TIMEOUT,
    DEFAULT_OBSERVER_TIMEOUT,
)

=======
>>>>>>> b0255ba0
# pyobjc
import AppKit  # type: ignore[import]
from FSEvents import (  # type: ignore[import]
    CFRunLoopGetCurrent,
    CFRunLoopRun,
    CFRunLoopStop,
    FSEventStreamCreate,
    FSEventStreamInvalidate,
    FSEventStreamRelease,
    FSEventStreamScheduleWithRunLoop,
    FSEventStreamStart,
    FSEventStreamStop,
    kCFAllocatorDefault,
    kCFRunLoopDefaultMode,
    kFSEventStreamCreateFlagFileEvents,
    kFSEventStreamCreateFlagNoDefer,
    kFSEventStreamEventFlagItemChangeOwner,
    kFSEventStreamEventFlagItemCreated,
    kFSEventStreamEventFlagItemFinderInfoMod,
    kFSEventStreamEventFlagItemInodeMetaMod,
    kFSEventStreamEventFlagItemIsDir,
    kFSEventStreamEventFlagItemIsSymlink,
    kFSEventStreamEventFlagItemModified,
    kFSEventStreamEventFlagItemRemoved,
    kFSEventStreamEventFlagItemRenamed,
    kFSEventStreamEventFlagItemXattrMod,
    kFSEventStreamEventIdSinceNow,
)

from watchdog.events import (
    DirCreatedEvent,
    DirDeletedEvent,
    DirModifiedEvent,
    DirMovedEvent,
    FileCreatedEvent,
    FileDeletedEvent,
    FileModifiedEvent,
    FileMovedEvent,
)
from watchdog.observers.api import DEFAULT_EMITTER_TIMEOUT, DEFAULT_OBSERVER_TIMEOUT, BaseObserver, EventEmitter

logger = logging.getLogger(__name__)

message = "watchdog.observers.fsevents2 is deprecated and will be removed in a future release."
warnings.warn(message, DeprecationWarning)
logger.warning(message)


class FSEventsQueue(Thread):
    """Low level FSEvents client."""

    def __init__(self, path):
        Thread.__init__(self)
        self._queue: queue.Queue[Optional[List[NativeEvent]]] = queue.Queue()
        self._run_loop = None

        if isinstance(path, bytes):
            path = os.fsdecode(path)
        self._path = unicodedata.normalize("NFC", path)

        context = None
        latency = 1.0
        self._stream_ref = FSEventStreamCreate(
            kCFAllocatorDefault,
            self._callback,
            context,
            [self._path],
            kFSEventStreamEventIdSinceNow,
            latency,
            kFSEventStreamCreateFlagNoDefer | kFSEventStreamCreateFlagFileEvents,
        )
        if self._stream_ref is None:
            raise OSError("FSEvents. Could not create stream.")

    def run(self):
        pool = AppKit.NSAutoreleasePool.alloc().init()
        self._run_loop = CFRunLoopGetCurrent()
        FSEventStreamScheduleWithRunLoop(
            self._stream_ref, self._run_loop, kCFRunLoopDefaultMode
        )
        if not FSEventStreamStart(self._stream_ref):
            FSEventStreamInvalidate(self._stream_ref)
            FSEventStreamRelease(self._stream_ref)
            raise OSError("FSEvents. Could not start stream.")

        CFRunLoopRun()
        FSEventStreamStop(self._stream_ref)
        FSEventStreamInvalidate(self._stream_ref)
        FSEventStreamRelease(self._stream_ref)
        del pool
        # Make sure waiting thread is notified
        self._queue.put(None)

    def stop(self):
        if self._run_loop is not None:
            CFRunLoopStop(self._run_loop)

    def _callback(
        self, streamRef, clientCallBackInfo, numEvents, eventPaths, eventFlags, eventIDs
    ):
        events = [
            NativeEvent(path, flags, _id)
            for path, flags, _id in zip(eventPaths, eventFlags, eventIDs)
        ]
        logger.debug(f"FSEvents callback. Got {numEvents} events:")
        for e in events:
            logger.debug(e)
        self._queue.put(events)

    def read_events(self):
        """
        Returns a list or one or more events, or None if there are no more
        events to be read.
        """
        if not self.is_alive():
            return None
        return self._queue.get()


class NativeEvent:
    def __init__(self, path, flags, event_id):
        self.path = path
        self.flags = flags
        self.event_id = event_id
        self.is_created = bool(flags & kFSEventStreamEventFlagItemCreated)
        self.is_removed = bool(flags & kFSEventStreamEventFlagItemRemoved)
        self.is_renamed = bool(flags & kFSEventStreamEventFlagItemRenamed)
        self.is_modified = bool(flags & kFSEventStreamEventFlagItemModified)
        self.is_change_owner = bool(flags & kFSEventStreamEventFlagItemChangeOwner)
        self.is_inode_meta_mod = bool(flags & kFSEventStreamEventFlagItemInodeMetaMod)
        self.is_finder_info_mod = bool(flags & kFSEventStreamEventFlagItemFinderInfoMod)
        self.is_xattr_mod = bool(flags & kFSEventStreamEventFlagItemXattrMod)
        self.is_symlink = bool(flags & kFSEventStreamEventFlagItemIsSymlink)
        self.is_directory = bool(flags & kFSEventStreamEventFlagItemIsDir)

    @property
    def _event_type(self):
        if self.is_created:
            return "Created"
        if self.is_removed:
            return "Removed"
        if self.is_renamed:
            return "Renamed"
        if self.is_modified:
            return "Modified"
        if self.is_inode_meta_mod:
            return "InodeMetaMod"
        if self.is_xattr_mod:
            return "XattrMod"
        return "Unknown"

    def __repr__(self):
        return (
            f"<{type(self).__name__}: path={self.path!r}, type={self._event_type},"
            f" is_dir={self.is_directory}, flags={hex(self.flags)}, id={self.event_id}>"
        )


class FSEventsEmitter(EventEmitter):
    """
    FSEvents based event emitter. Handles conversion of native events.
    """

    def __init__(self, event_queue, watch, timeout=DEFAULT_EMITTER_TIMEOUT):
        super().__init__(event_queue, watch, timeout)
        self._fsevents = FSEventsQueue(watch.path)
        self._fsevents.start()

    def on_thread_stop(self):
        self._fsevents.stop()

    def queue_events(self, timeout):
        events = self._fsevents.read_events()
        if events is None:
            return
        i = 0
        while i < len(events):
            event = events[i]

            cls: Type[FileSystemEvent]
            # For some reason the create and remove flags are sometimes also
            # set for rename and modify type events, so let those take
            # precedence.
            if event.is_renamed:
                # Internal moves appears to always be consecutive in the same
                # buffer and have IDs differ by exactly one (while others
                # don't) making it possible to pair up the two events coming
                # from a single move operation. (None of this is documented!)
                # Otherwise, guess whether file was moved in or out.
                # TODO: handle id wrapping
                if (
                    i + 1 < len(events)
                    and events[i + 1].is_renamed
                    and events[i + 1].event_id == event.event_id + 1
                ):
                    cls = DirMovedEvent if event.is_directory else FileMovedEvent
                    self.queue_event(cls(event.path, events[i + 1].path))
                    self.queue_event(DirModifiedEvent(os.path.dirname(event.path)))
                    self.queue_event(
                        DirModifiedEvent(os.path.dirname(events[i + 1].path))
                    )
                    i += 1
                elif os.path.exists(event.path):
                    cls = DirCreatedEvent if event.is_directory else FileCreatedEvent
                    self.queue_event(cls(event.path))
                    self.queue_event(DirModifiedEvent(os.path.dirname(event.path)))
                else:
                    cls = DirDeletedEvent if event.is_directory else FileDeletedEvent
                    self.queue_event(cls(event.path))
                    self.queue_event(DirModifiedEvent(os.path.dirname(event.path)))
                # TODO: generate events for tree

            elif event.is_modified or event.is_inode_meta_mod or event.is_xattr_mod:
                cls = DirModifiedEvent if event.is_directory else FileModifiedEvent
                self.queue_event(cls(event.path))

            elif event.is_created:
                cls = DirCreatedEvent if event.is_directory else FileCreatedEvent
                self.queue_event(cls(event.path))
                self.queue_event(DirModifiedEvent(os.path.dirname(event.path)))

            elif event.is_removed:
                cls = DirDeletedEvent if event.is_directory else FileDeletedEvent
                self.queue_event(cls(event.path))
                self.queue_event(DirModifiedEvent(os.path.dirname(event.path)))
            i += 1


class FSEventsObserver2(BaseObserver):
    def __init__(self, timeout=DEFAULT_OBSERVER_TIMEOUT):
        super().__init__(emitter_class=FSEventsEmitter, timeout=timeout)<|MERGE_RESOLUTION|>--- conflicted
+++ resolved
@@ -28,27 +28,6 @@
 from threading import Thread
 from typing import List, Optional, Type
 
-<<<<<<< HEAD
-from watchdog.events import (
-    FileDeletedEvent,
-    FileModifiedEvent,
-    FileCreatedEvent,
-    FileMovedEvent,
-    FileSystemEvent,
-    DirDeletedEvent,
-    DirModifiedEvent,
-    DirCreatedEvent,
-    DirMovedEvent,
-)
-from watchdog.observers.api import (
-    BaseObserver,
-    EventEmitter,
-    DEFAULT_EMITTER_TIMEOUT,
-    DEFAULT_OBSERVER_TIMEOUT,
-)
-
-=======
->>>>>>> b0255ba0
 # pyobjc
 import AppKit  # type: ignore[import]
 from FSEvents import (  # type: ignore[import]
@@ -87,6 +66,7 @@
     FileDeletedEvent,
     FileModifiedEvent,
     FileMovedEvent,
+    FileSystemEvent,
 )
 from watchdog.observers.api import DEFAULT_EMITTER_TIMEOUT, DEFAULT_OBSERVER_TIMEOUT, BaseObserver, EventEmitter
 
