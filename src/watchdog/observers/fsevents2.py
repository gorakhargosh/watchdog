--- conflicted
+++ resolved
@@ -26,29 +26,7 @@
 import unicodedata
 import warnings
 from threading import Thread
-<<<<<<< HEAD
-
-from watchdog.events import (
-    FileDeletedEvent,
-    FileModifiedEvent,
-    FileCreatedEvent,
-    FileMovedEvent,
-    DirDeletedEvent,
-    DirModifiedEvent,
-    DirCreatedEvent,
-    DirMovedEvent,
-    FileAttribEvent,
-    DirAttribEvent,
-)
-from watchdog.observers.api import (
-    BaseObserver,
-    EventEmitter,
-    DEFAULT_EMITTER_TIMEOUT,
-    DEFAULT_OBSERVER_TIMEOUT,
-)
-=======
 from typing import List, Optional, Type
->>>>>>> 1838e0b1
 
 # pyobjc
 import AppKit  # type: ignore[import]
@@ -80,10 +58,12 @@
 )
 
 from watchdog.events import (
+    DirAttribEvent,
     DirCreatedEvent,
     DirDeletedEvent,
     DirModifiedEvent,
     DirMovedEvent,
+    FileAttribEvent,
     FileCreatedEvent,
     FileDeletedEvent,
     FileModifiedEvent,
@@ -226,6 +206,7 @@
         events = self._fsevents.read_events()
         if events is None:
             return
+
         i = 0
         while i < len(events):
             event = events[i]
@@ -263,11 +244,7 @@
                     self.queue_event(DirModifiedEvent(os.path.dirname(event.path)))
                 # TODO: generate events for tree
 
-<<<<<<< HEAD
             elif event.is_modified:
-=======
-            elif event.is_modified or event.is_inode_meta_mod or event.is_xattr_mod:
->>>>>>> 1838e0b1
                 cls = DirModifiedEvent if event.is_directory else FileModifiedEvent
                 self.queue_event(cls(event.path))
 
@@ -284,6 +261,7 @@
                 cls = DirDeletedEvent if event.is_directory else FileDeletedEvent
                 self.queue_event(cls(event.path))
                 self.queue_event(DirModifiedEvent(os.path.dirname(event.path)))
+
             i += 1
 
 
