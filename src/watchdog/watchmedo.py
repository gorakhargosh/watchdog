--- conflicted
+++ resolved
@@ -272,13 +272,7 @@
     elif args.debug_force_kqueue:
         from watchdog.observers.kqueue import KqueueObserver as Observer
     elif args.debug_force_winapi:
-<<<<<<< HEAD
-        from watchdog.observers.read_directory_changes import (  # type:ignore[attr-defined,no-redef]
-            WindowsApiObserver as Observer,
-        )
-=======
-        from watchdog.observers.read_directory_changes import WindowsApiObserver as Observer
->>>>>>> b0255ba0
+        from watchdog.observers.read_directory_changes import WindowsApiObserver as Observer  # type:ignore[attr-defined,no-redef]
     elif args.debug_force_inotify:
         from watchdog.observers.inotify import InotifyObserver as Observer
     elif args.debug_force_fsevents:
@@ -384,13 +378,8 @@
     else:
         if not os.path.exists(args.append_to_file):
             content = header + content
-<<<<<<< HEAD
         with open(args.append_to_file, "a", encoding="utf-8") as file:
             file.write(content)
-=======
-        with open(args.append_to_file, "a", encoding="utf-8") as output:
-            output.write(content)
->>>>>>> b0255ba0
 
 
 @command(
@@ -491,13 +480,7 @@
     elif args.debug_force_kqueue:
         from watchdog.observers.kqueue import KqueueObserver as Observer
     elif args.debug_force_winapi:
-<<<<<<< HEAD
-        from watchdog.observers.read_directory_changes import (  # type:ignore[attr-defined,no-redef]
-            WindowsApiObserver as Observer,
-        )
-=======
-        from watchdog.observers.read_directory_changes import WindowsApiObserver as Observer
->>>>>>> b0255ba0
+        from watchdog.observers.read_directory_changes import WindowsApiObserver as Observer  # type:ignore[attr-defined,no-redef]
     elif args.debug_force_inotify:
         from watchdog.observers.inotify import InotifyObserver as Observer
     elif args.debug_force_fsevents:
